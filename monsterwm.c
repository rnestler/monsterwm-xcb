--- conflicted
+++ resolved
@@ -765,7 +765,7 @@
         for (unsigned int i=0; i<LENGTH(rules); i++)
             if (!strcmp(ch.class_name, rules[i].class) || !strcmp(ch.instance_name, rules[i].class)) {
                 follow = rules[i].follow;
-                newdsk = (rules[i].desktop < 0) ? current_desktop : rules[i].desktop;
+                newdsk = (rules[i].desktop < 0) ? CM->current_desktop : rules[i].desktop;
                 floating = rules[i].floating;
                 break;
             }
@@ -1094,49 +1094,27 @@
 /* save specified desktop's properties */
 void save_desktop(int i) {
     if (i >= DESKTOPS) return;
-<<<<<<< HEAD
     CM->desktops[i].master_size = CM->master_size;
-    CM->desktops[i].mode = CM->mode;
-    CM->desktops[i].growth = CM->growth;
-    CM->desktops[i].head = CM->head;
-    CM->desktops[i].current = CM->current;
-    CM->desktops[i].showpanel = CM->showpanel;
-    CM->desktops[i].prevfocus = CM->prevfocus;
-=======
-    desktops[i].master_size = master_size;
-    desktops[i].mode        = mode;
-    desktops[i].growth      = growth;
-    desktops[i].head        = head;
-    desktops[i].current     = current;
-    desktops[i].showpanel   = showpanel;
-    desktops[i].prevfocus   = prevfocus;
->>>>>>> 0b068c1f
+    CM->desktops[i].mode        = CM->mode;
+    CM->desktops[i].growth      = CM->growth;
+    CM->desktops[i].head        = CM->head;
+    CM->desktops[i].current     = CM->current;
+    CM->desktops[i].showpanel   = CM->showpanel;
+    CM->desktops[i].prevfocus   = CM->prevfocus;
 }
 
 /* set the specified desktop's properties */
 void select_desktop(int i) {
     if (i >= DESKTOPS) return;
-<<<<<<< HEAD
     save_desktop(CM->current_desktop);
-    CM->master_size = CM->desktops[i].master_size;
-    CM->mode = CM->desktops[i].mode;
-    CM->growth = CM->desktops[i].growth;
-    CM->head = CM->desktops[i].head;
-    CM->current = CM->desktops[i].current;
-    CM->showpanel = CM->desktops[i].showpanel;
-    CM->prevfocus = CM->desktops[i].prevfocus;
+    CM->master_size     = CM->desktops[i].master_size;
+    CM->mode            = CM->desktops[i].mode;
+    CM->growth          = CM->desktops[i].growth;
+    CM->head            = CM->desktops[i].head;
+    CM->current         = CM->desktops[i].current;
+    CM->showpanel       = CM->desktops[i].showpanel;
+    CM->prevfocus       = CM->desktops[i].prevfocus;
     CM->current_desktop = i;
-=======
-    save_desktop(current_desktop);
-    master_size     = desktops[i].master_size;
-    mode            = desktops[i].mode;
-    growth          = desktops[i].growth;
-    head            = desktops[i].head;
-    current         = desktops[i].current;
-    showpanel       = desktops[i].showpanel;
-    prevfocus       = desktops[i].prevfocus;
-    current_desktop = i;
->>>>>>> 0b068c1f
 }
 
 /* set or unset fullscreen state of client */
