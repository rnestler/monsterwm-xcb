/* see license for copyright and license */

#include <stdlib.h>
#include <stdio.h>
#include <stdarg.h>
#include <stdbool.h>
#include <unistd.h>
#include <string.h>
#include <signal.h>
#include <sys/wait.h>
#include <X11/keysym.h>
#include <xcb/xcb.h>
#include <xcb/xcb_atom.h>
#include <xcb/xcb_icccm.h>
#include <xcb/xcb_keysyms.h>
#if XINERAMA
#  include <xcb/xinerama.h>
#endif

/* TODO: Reduce SLOC */

/* set this to 1 to enable debug prints */
#if 0
#  define DEBUG(x)      puts(x);
#  define DEBUGP(x,...) printf(x, ##__VA_ARGS__);
#else
#  define DEBUG(x)      ;
#  define DEBUGP(x,...) ;
#endif

/* upstream compatility */
#define True  true
#define False false
#define Mod1Mask     XCB_MOD_MASK_1
#define Mod4Mask     XCB_MOD_MASK_4
#define ShiftMask    XCB_MOD_MASK_SHIFT
#define ControlMask  XCB_MOD_MASK_CONTROL
#define Button1      XCB_BUTTON_INDEX_1
#define Button2      XCB_BUTTON_INDEX_2
#define Button3      XCB_BUTTON_INDEX_3
#define XCB_MOVE_RESIZE XCB_CONFIG_WINDOW_X | XCB_CONFIG_WINDOW_Y | XCB_CONFIG_WINDOW_WIDTH | XCB_CONFIG_WINDOW_HEIGHT
#define XCB_MOVE        XCB_CONFIG_WINDOW_X | XCB_CONFIG_WINDOW_Y
#define XCB_RESIZE      XCB_CONFIG_WINDOW_WIDTH | XCB_CONFIG_WINDOW_HEIGHT

static char *WM_ATOM_NAME[]   = { "WM_PROTOCOLS", "WM_DELETE_WINDOW" };
static char *NET_ATOM_NAME[]  = { "_NET_SUPPORTED", "_NET_WM_STATE_FULLSCREEN", "_NET_WM_STATE", "_NET_ACTIVE_WINDOW" };

#define LENGTH(x) (sizeof(x)/sizeof(*x))
#define CLEANMASK(mask) (mask & ~(numlockmask | XCB_MOD_MASK_LOCK))
#define BUTTONMASK      XCB_EVENT_MASK_BUTTON_PRESS|XCB_EVENT_MASK_BUTTON_RELEASE
#define ISFFT(c)        (c->isfullscrn || c->isfloating || c->istransient)

enum { PREV = -1, NEXT = 1, RESIZE, MOVE };
enum { TILE, MONOCLE, BSTACK, GRID, MODES };
enum { WM_PROTOCOLS, WM_DELETE_WINDOW, WM_COUNT };
enum { NET_SUPPORTED, NET_FULLSCREEN, NET_WM_STATE, NET_ACTIVE, NET_COUNT };

/* argument structure to be passed to function by config.h
 * com  - a command to run
 * i    - an integer to indicate different states
 */
typedef union {
    const char** com;
    const int i;
} Arg;

/* a key struct represents a combination of
 * mod      - a modifier mask
 * keysym   - and the key pressed
 * func     - the function to be triggered because of the above combo
 * arg      - the argument to the function
 */
typedef struct {
    unsigned int mod;
    xcb_keysym_t keysym;
    void (*func)(const Arg *);
    const Arg arg;
} key;

/* a button struct represents a combination of
 * mask     - a modifier mask
 * button   - and the mouse button pressed
 * func     - the function to be triggered because of the above combo
 * arg      - the argument to the function
 */
typedef struct {
    unsigned int mask, button;
    void (*func)(const Arg *);
    const Arg arg;
} Button;

/* a client is a wrapper to a window that additionally
 * holds some properties for that window
 *
 * next        - the client after this one, or NULL if the current is the last client
 * isurgent    - set when the window received an urgent hint
 * istransient - set when the window is transient
 * isfullscrn  - set when the window is fullscreen
 * isfloating  - set when the window is floating
 * win         - the window this client is representing
 *
 * istransient is separate from isfloating as floating window can be reset
 * to their tiling positions, while the transients will always be floating
 */
typedef struct client {
    struct client *next;
    int monitor;
    bool isurgent, istransient, isfullscrn, isfloating;
    xcb_window_t win;
} client;

/* properties of each desktop
 * master_size  - the size of the master window
 * mode         - the desktop's tiling layout mode
 * growth       - growth factor of the first stack window
 * head         - the start of the client list
 * current      - the currently highlighted window
 * prevfocus    - the client that previously had focus
 * showpanel    - the visibility status of the panel
 */
typedef struct {
    int master_size, mode, growth;
    client *head, *current, *prevfocus;
    bool showpanel;
} desktop;

/* properties of each monitor */
typedef struct {
    bool showpanel;
    int current_desktop;
    int previous_desktop;
    int growth;
    int mode;
    int master_size;
    int wh, ww, wx, wy;
    client *head, *prevfocus, *current;
    desktop *desktops;
} monitor;

/* define behavior of certain applications
 * configured in config.h
 * class    - the class or name of the instance
 * desktop  - what desktop it should be spawned at
 * follow   - whether to change desktop focus to the specified desktop
 */
typedef struct {
    const char *class;
    const int desktop;
    const bool follow, floating;
} AppRule;

 /* function prototypes sorted alphabetically */
static client* addwindow(xcb_window_t w);
static void buttonpress(xcb_generic_event_t *e);
static void change_monitor(const Arg *arg);
static void change_desktop(const Arg *arg);
static void cleanup(void);
static void client_to_monitor(const Arg *arg);
static void client_to_desktop(const Arg *arg);
static void clientmessage(xcb_generic_event_t *e);
static void configurerequest(xcb_generic_event_t *e);
static void deletewindow(xcb_window_t w);
static void desktopinfo(void);
static void destroynotify(xcb_generic_event_t *e);
static void die(const char* errstr, ...);
static void enternotify(xcb_generic_event_t *e);
static void motionnotify(xcb_generic_event_t *e);
static void focusurgent();
static unsigned int getcolor(char* color);
static void grabbuttons(client *c);
static void grabkeys(void);
static void grid(int h, int y);
static void keypress(xcb_generic_event_t *e);
static void killclient();
static void last_monitor();
static void last_desktop();
static void maprequest(xcb_generic_event_t *e);
static void monocle(int h, int y);
static void move_down();
static void move_up();
static void mousemotion(const Arg *arg);
static void next_win();
static client* prev_client();
static void prev_win();
static void propertynotify(xcb_generic_event_t *e);
static void quit(const Arg *arg);
static void removeclient(client *c);
static void resize_master(const Arg *arg);
static void resize_stack(const Arg *arg);
static void rotate_monitor(const Arg *arg);
static void rotate(const Arg *arg);
static void rotate_filled(const Arg *arg);
static void run(void);
static void select_monitor(int i);
static void save_desktop(int i);
static void select_desktop(int i);
static void setfullscreen(client *c, bool fullscrn);
static int setup(int default_screen);
static void sigchld();
static void spawn(const Arg *arg);
static void stack(int h, int y);
static void swap_master();
static void switch_mode(const Arg *arg);
static void tile(void);
static void togglepanel();
static void update_current(client *c);
static void unmapnotify(xcb_generic_event_t *e);
static client* wintoclient(xcb_window_t w);
static int areatomonitor(int x, int y);

#include "config.h"

/* variables */
<<<<<<< HEAD
static bool running = true;
static int retval = 0;
static int current_monitor = 0;
static int previous_monitor = 0;
static int MONITORS = 1; /* always at least 1 monitor */
static unsigned int win_unfocus, win_focus;
static unsigned int numlockmask = 0; /* dynamic key lock mask */
static monitor *monitors;
static monitor *CM; /* comes from current_monitor, shortened to CM to avoid code clutter */
=======
static bool running = true, showpanel = SHOW_PANEL;
static int retval = 0;
static int previous_desktop = 0, current_desktop = 0;
static int mode = DEFAULT_MODE;
static int master_size, growth = 0, wh, ww;
static unsigned int numlockmask = 0, win_unfocus, win_focus;
>>>>>>> c33cb9a7
static xcb_connection_t *dis;
static xcb_screen_t *screen;
static xcb_atom_t wmatoms[WM_COUNT], netatoms[NET_COUNT];

/* events array
 * on receival of a new event, call the appropriate function to handle it
 */
static void (*events[XCB_NO_OPERATION])(xcb_generic_event_t *e);

/* layout array - given the current layout mode, tile the windows
 * h (or hh) - avaible height that windows have to expand
 * y (or cy) - offset from top to place the windows (reserved by the panel) */
static void (*layout[MODES])(int h, int y) = {
    [TILE] = stack, [BSTACK] = stack, [GRID] = grid, [MONOCLE] = monocle,
};

/* get screen of display */
static xcb_screen_t *xcb_screen_of_display(xcb_connection_t *con, int screen) {
    xcb_screen_iterator_t iter;
    iter = xcb_setup_roots_iterator(xcb_get_setup(con));
    for (; iter.rem; --screen, xcb_screen_next(&iter)) if (screen == 0) return iter.data;
    return NULL;
}

/* wrapper to move and resize window */
static inline void xcb_move_resize(xcb_connection_t *con, xcb_window_t win, int x, int y, int w, int h) {
    unsigned int pos[4] = { x, y, w, h };
    xcb_configure_window(con, win, XCB_MOVE_RESIZE, pos);
}

/* wrapper to move window */
static inline void xcb_move(xcb_connection_t *con, xcb_window_t win, int x, int y) {
    unsigned int pos[2] = { x, y };
    xcb_configure_window(con, win, XCB_MOVE, pos);
}

/* wrapper to resize window */
static inline void xcb_resize(xcb_connection_t *con, xcb_window_t win, int w, int h) {
    unsigned int pos[2] = { w, h };
    xcb_configure_window(con, win, XCB_RESIZE, pos);
}

/* wrapper to raise window */
static inline void xcb_raise_window(xcb_connection_t *con, xcb_window_t win) {
    unsigned int arg[1] = { XCB_STACK_MODE_ABOVE };
    xcb_configure_window(con, win, XCB_CONFIG_WINDOW_STACK_MODE, arg);
}

/* wrapper to set xcb border width */
static inline void xcb_border_width(xcb_connection_t *con, xcb_window_t win, int w) {
    unsigned int arg[1] = { w };
    xcb_configure_window(con, win, XCB_CONFIG_WINDOW_BORDER_WIDTH, arg);
}

/* wrapper to get xcb keysymbol from keycode */
static xcb_keysym_t xcb_get_keysym(xcb_keycode_t keycode) {
    xcb_key_symbols_t *keysyms;
    xcb_keysym_t       keysym;

    if (!(keysyms = xcb_key_symbols_alloc(dis))) return 0;
    keysym = xcb_key_symbols_get_keysym(keysyms, keycode, 0);
    xcb_key_symbols_free(keysyms);

    return keysym;
}

/* wrapper to get xcb keycodes from keysymbol */
static xcb_keycode_t* xcb_get_keycodes(xcb_keysym_t keysym) {
    xcb_key_symbols_t *keysyms;
    xcb_keycode_t     *keycode;

    if (!(keysyms = xcb_key_symbols_alloc(dis))) return NULL;
    keycode = xcb_key_symbols_get_keycode(keysyms, keysym);
    xcb_key_symbols_free(keysyms);

    return keycode;
}

/* retieve RGB color from hex (think of html) */
static unsigned int xcb_get_colorpixel(char *hex) {
    char strgroups[3][3]  = {{hex[1], hex[2], '\0'}, {hex[3], hex[4], '\0'}, {hex[5], hex[6], '\0'}};
    unsigned int rgb16[3] = {(strtol(strgroups[0], NULL, 16)), (strtol(strgroups[1], NULL, 16)), (strtol(strgroups[2], NULL, 16))};
    return (rgb16[0] << 16) + (rgb16[1] << 8) + rgb16[2];
}

/* wrapper to get atoms using xcb */
static void xcb_get_atoms(char **names, xcb_atom_t *atoms, unsigned int count) {
    xcb_intern_atom_cookie_t cookies[count];
    xcb_intern_atom_reply_t  *reply;

    for (unsigned int i = 0; i < count; i++) cookies[i] = xcb_intern_atom(dis, 0, strlen(names[i]), names[i]);
    for (unsigned int i = 0; i < count; i++) {
        reply = xcb_intern_atom_reply(dis, cookies[i], NULL); /* TODO: Handle error */
        if (reply) {
            DEBUGP("%s : %d\n", names[i], reply->atom);
            atoms[i] = reply->atom; free(reply);
        } else puts("WARN: monsterwm failed to register %s atom.\nThings might not work right.");
    }
}

/* wrapper to window get attributes using xcb */
static void xcb_get_attributes(xcb_window_t *windows, xcb_get_window_attributes_reply_t **reply, unsigned int count) {
    xcb_get_window_attributes_cookie_t cookies[count];
    for (unsigned int i = 0; i < count; i++) cookies[i] = xcb_get_window_attributes(dis, windows[i]);
    for (unsigned int i = 0; i < count; i++) reply[i]   = xcb_get_window_attributes_reply(dis, cookies[i], NULL); /* TODO: Handle error */
}

/* check if other wm exists */
static int xcb_checkotherwm(void) {
    xcb_generic_error_t *error;
    unsigned int values[1] = {XCB_EVENT_MASK_SUBSTRUCTURE_REDIRECT|XCB_EVENT_MASK_SUBSTRUCTURE_NOTIFY|XCB_EVENT_MASK_PROPERTY_CHANGE|
                              XCB_EVENT_MASK_BUTTON_PRESS|(FOLLOW_MONITOR?XCB_EVENT_MASK_POINTER_MOTION:0)};

    error = xcb_request_check(dis, xcb_change_window_attributes_checked(dis, screen->root, XCB_CW_EVENT_MASK, values));
    xcb_flush(dis);
    if (error) return 1;
    return 0;
}

int areatomonitor(int x, int y) {
    for (int m=0; m<MONITORS; m++)
        if (monitors[m].wx < x && (monitors[m].wx + monitors[m].ww) > x &&
            monitors[m].wy < y && (monitors[m].wy + monitors[m].wh) > y) return m;
    return current_monitor;
}

/* create a new client and add the new window
 * window should notify of property change events
 */
client* addwindow(xcb_window_t w) {
    client *c, *t = prev_client(head);
    if (!(c = (client *)calloc(1, sizeof(client))))
        die("error: could not calloc() %u bytes\n", sizeof(client));

<<<<<<< HEAD
    c->monitor = current_monitor;
    if (!CM->head) CM->head = c;
    else if (ATTACH_ASIDE) {
        for(t=CM->head; t->next; t=t->next); /* get the last client */
        t->next = c;
    } else {
        c->next = CM->head;
        CM->head = c;
    }
=======
    if (!head) head = c;
    else if (!ATTACH_ASIDE) { c->next = head; head = c; }
    else if (t) t->next = c; else head->next = c;
>>>>>>> c33cb9a7

    unsigned int values[1] = { XCB_EVENT_MASK_PROPERTY_CHANGE|(FOLLOW_MOUSE?XCB_EVENT_MASK_ENTER_WINDOW:0) };
    xcb_change_window_attributes_checked(dis, (c->win = w), XCB_CW_EVENT_MASK, values);
    return c;
}

/* on the press of a button check to see if there's a binded function to call */
void buttonpress(xcb_generic_event_t *e) {
    xcb_button_press_event_t *ev = (xcb_button_press_event_t*)e;
    DEBUGP("xcb: button press: %d state: %d\n", ev->detail, ev->state);

    client *c = wintoclient(ev->event);
    if (!c) return;
    if (CLICK_TO_FOCUS && CM->current != c && ev->detail == XCB_BUTTON_INDEX_1) update_current(c);

    for (unsigned int i=0; i<LENGTH(buttons); i++)
        if (buttons[i].func && buttons[i].button == ev->detail &&
            CLEANMASK(buttons[i].mask) == CLEANMASK(ev->state)) {
            update_current(c);
            buttons[i].func(&(buttons[i].arg));
        }
}

void change_monitor(const Arg *arg) {
    if (arg->i == current_monitor) return;
    previous_monitor = current_monitor;
    select_monitor(arg->i);
    update_current(CM->current);
    desktopinfo();
}

/* focus another desktop
 *
 * to avoid flickering
 * first map the new windows
 * first the current window and then all other
 * then unmap the old windows
 * first all others then the current */
void change_desktop(const Arg *arg) {
    if (arg->i == CM->current_desktop) return;
    CM->previous_desktop = CM->current_desktop;
    select_desktop(arg->i);
<<<<<<< HEAD
    tile();
    if (CM->mode == MONOCLE && CM->current) xcb_map_window(dis, CM->current->win);
    else for (client *c=CM->head; c; c=c->next) xcb_map_window(dis, c->win);
    update_current(CM->current);
    select_desktop(CM->previous_desktop);
    for (client *c=CM->head; c; c=c->next) xcb_unmap_window(dis, c->win);
=======
    if (current) xcb_map_window(dis, current->win);
    for (client *c=head; c; c=c->next) xcb_map_window(dis, c->win);
    update_current(current);
    select_desktop(previous_desktop);
    for (client *c=head; c; c=c->next) if (c != current) xcb_unmap_window(dis, c->win);
    if (current) xcb_unmap_window(dis, current->win);
>>>>>>> c33cb9a7
    select_desktop(arg->i);
    desktopinfo();
}

/* remove all windows in all desktops by sending a delete message */
void cleanup(void) {
    xcb_query_tree_reply_t  *query;
    xcb_window_t *c;

    for (int m=0; m<MONITORS; m++)
        free(monitors[m].desktops);
    free(monitors);

    xcb_ungrab_key(dis, XCB_GRAB_ANY, screen->root, XCB_MOD_MASK_ANY);
    if ((query = xcb_query_tree_reply(dis,xcb_query_tree(dis,screen->root),0))) {
        c = xcb_query_tree_children(query);
        for (unsigned int i = 0; i != query->children_len; ++i) deletewindow(c[i]);
        free(query);
    }
    xcb_set_input_focus(dis, XCB_INPUT_FOCUS_POINTER_ROOT, screen->root, XCB_CURRENT_TIME);
}

/* move a client to another monitor
 * store the client's window
 * remove the client
 * add the window to the new monitor
 * if defined change focus to the new monitor
 *
 * keep in mind that current pointer might
 * change with each select_monitor() invocation
 */
void client_to_monitor(const Arg *arg) {
    if (CM->current && arg->i < MONITORS && CM->current->monitor == arg->i) return;
    xcb_window_t w = CM->current->win;
    int OLDM = current_monitor;

    bool wfloating = CM->current->isfloating;
    bool wfullscrn = CM->current->isfullscrn;
    bool transient = CM->current->istransient;

    xcb_unmap_window(dis, CM->current->win);
    removeclient(CM->current);

    select_monitor(arg->i);
    CM->current = addwindow(w);
    CM->current->isfloating = wfloating;
    CM->current->isfullscrn = wfullscrn;
    CM->current->istransient = transient;

    tile();
    xcb_map_window(dis, CM->current->win);
    select_monitor(OLDM);
    tile();
    update_current(CM->current);

    if (FOLLOW_WINDOW) change_monitor(arg);
    desktopinfo();
}

/* move a client to another desktop
 * store the client's window
 * remove the client
 * add the window to the new desktop
 * if defined change focus to the new desktop
 *
 * keep in mind that current pointer changes
 * with each select_desktop() invocation */
void client_to_desktop(const Arg *arg) {
<<<<<<< HEAD
    if (arg->i == CM->current_desktop || !CM->current) return;
    int cd = CM->current_desktop;
    client *c = CM->current;
=======
    if (!current || arg->i == current_desktop) return;
    int cd = current_desktop;
    client *p = prev_client(current), *c = current;
>>>>>>> c33cb9a7

    select_desktop(arg->i);
<<<<<<< HEAD
    CM->current = addwindow(c->win);
    CM->current->isfloating  = c->isfloating;
    CM->current->isfullscrn  = c->isfullscrn;
    CM->current->istransient = c->istransient;
=======
    client *l = prev_client(head);
    update_current(l ? (l->next = c) : head ? (head->next = c) : (head = c));
>>>>>>> c33cb9a7

    select_desktop(cd);
    if (c == head || !p) head = c->next; else p->next = c->next;
    c->next = NULL;
    xcb_unmap_window(dis, c->win);
<<<<<<< HEAD
    removeclient(c);
    tile();
    update_current(CM->current);
=======
    update_current(prevfocus);
>>>>>>> c33cb9a7

    if (FOLLOW_WINDOW) change_desktop(arg);
    desktopinfo();
}

/* To change the state of a mapped window, a client MUST
 * send a _NET_WM_STATE client message to the root window
 * message_type must be _NET_WM_STATE
 *   data.l[0] is the action to be taken
 *   data.l[1] is the property to alter three actions:
 *   - remove/unset _NET_WM_STATE_REMOVE=0
 *   - add/set _NET_WM_STATE_ADD=1,
 *   - toggle _NET_WM_STATE_TOGGLE=2
 *
 * check if window requested fullscreen or activation */
void clientmessage(xcb_generic_event_t *e) {
    xcb_client_message_event_t *ev = (xcb_client_message_event_t*)e;
    client *c = wintoclient(ev->window);
    if (c && ev->type                      == netatoms[NET_WM_STATE]
          && ((unsigned)ev->data.data32[1] == netatoms[NET_FULLSCREEN]
           || (unsigned)ev->data.data32[2] == netatoms[NET_FULLSCREEN]))
        setfullscreen(c, (ev->data.data32[0] == 1 || (ev->data.data32[0] == 2 && !c->isfullscrn)));
<<<<<<< HEAD
    else if (c && ev->type == netatoms[NET_ACTIVE]) CM->current = c;
    tile();
    update_current(CM->current);
=======
>>>>>>> c33cb9a7
}

/* a configure request means that the window requested changes in its geometry
 * state. if the window is fullscreen discard and fill the screen else set the
 * appropriate values as requested, and tile the window again so that it fills
 * the gaps that otherwise could have been created
 */
void configurerequest(xcb_generic_event_t *e) {
    xcb_configure_request_event_t *ev = (xcb_configure_request_event_t*)e;
    client *c = wintoclient(ev->window);
    if (c && c->isfullscrn) setfullscreen(c, true);
    else {
        unsigned int v[7];
        unsigned int i = 0;
        if (ev->value_mask & XCB_CONFIG_WINDOW_X)              v[i++] = ev->x;
        if (ev->value_mask & XCB_CONFIG_WINDOW_Y)              v[i++] = ev->y + (CM->showpanel && TOP_PANEL) ? PANEL_HEIGHT : 0;
        if (ev->value_mask & XCB_CONFIG_WINDOW_WIDTH)          v[i++] = (ev->width  < CM->ww - BORDER_WIDTH) ? ev->width  : CM->ww + BORDER_WIDTH;
        if (ev->value_mask & XCB_CONFIG_WINDOW_HEIGHT)         v[i++] = (ev->height < CM->wh - BORDER_WIDTH) ? ev->height : CM->wh + BORDER_WIDTH;
        if (ev->value_mask & XCB_CONFIG_WINDOW_BORDER_WIDTH)   v[i++] = ev->border_width;
        if (ev->value_mask & XCB_CONFIG_WINDOW_SIBLING)        v[i++] = ev->sibling;
        if (ev->value_mask & XCB_CONFIG_WINDOW_STACK_MODE)     v[i++] = ev->stack_mode;
        xcb_configure_window(dis, ev->window, ev->value_mask, v);
    }
<<<<<<< HEAD
    tile();
    if (c && c == CM->current) update_current(c);
=======
    if (c) update_current(c);
>>>>>>> c33cb9a7
}

/* close the window */
void deletewindow(xcb_window_t w) {
    xcb_client_message_event_t ev;
    ev.response_type = XCB_CLIENT_MESSAGE;
    ev.window = w;
    ev.format = 32;
    ev.sequence = 0;
    ev.type = wmatoms[WM_PROTOCOLS];
    ev.data.data32[0] = wmatoms[WM_DELETE_WINDOW];
    ev.data.data32[1] = XCB_CURRENT_TIME;
    xcb_send_event(dis, 0, w, XCB_EVENT_MASK_NO_EVENT, (char*)&ev);
}

/* output info about the desktops on standard output stream
 *
 * the info is a list of ':' separated values for each desktop
 * desktop to desktop info is separated by ' ' single spaces
 * the info values are
 *   the monitor number/id
 *   whether the monitor is the current focused (1) or not (0)
 *   the desktop number/id
 *   the desktop's client count
 *   the desktop's tiling layout mode/id
 *   whether the desktop is the current focused (1) or not (0)
 *   whether any client in that desktop has received an urgent hint
 *
 * once the info is collected, immediately flush the stream */
void desktopinfo(void) {
    bool urgent = false;
    int OLDM = current_monitor, cd, n=0, d=0, m=0;
    for (; m<MONITORS; m++) {
        select_monitor(m); d = 0; cd = CM->current_desktop;
        for (client *c; d<DESKTOPS; d++) {
            for (select_desktop(d), c=CM->head, n=0, urgent=false; c; c=c->next, ++n) if (c->isurgent) urgent = true;
            fprintf(stdout, "%d:%d:%d:%d:%d:%d:%d%c", m, current_monitor == OLDM, d, n, CM->mode, CM->current_desktop == cd, urgent, (m+1==MONITORS && d+1==DESKTOPS)?'\n':' ');
        }
        select_desktop(cd);
    }
    fflush(stdout);
<<<<<<< HEAD
    select_monitor(OLDM);
=======
    if (cd != d-1) select_desktop(cd);
>>>>>>> c33cb9a7
}

/* a destroy notification is received when a window is being closed
 * on receival, remove the appropriate client that held that window
 */
void destroynotify(xcb_generic_event_t *e) {
    DEBUG("xcb: destoroy notify");
    xcb_destroy_notify_event_t *ev = (xcb_destroy_notify_event_t*)e;
    client *c = wintoclient(ev->window);
    if (c) removeclient(c); else { DEBUG("fail destroy"); }
    desktopinfo();
}

/* print a message on standard error stream
 * and exit with failure exit code */
void die(const char *errstr, ...) {
    va_list ap;
    va_start(ap, errstr);
    vfprintf(stderr, errstr, ap);
    va_end(ap);
    exit(EXIT_FAILURE);
}

/* when the mouse enters a window's borders
 * the window, if notifying of such events (EnterWindowMask)
 * will notify the wm and will get focus */
void enternotify(xcb_generic_event_t *e) {
    xcb_enter_notify_event_t *ev = (xcb_enter_notify_event_t*)e;
    if (!FOLLOW_MOUSE) return;
    DEBUG("xcb: enter notify");
    client *c = wintoclient(ev->event);
    if (c && ev->mode == XCB_NOTIFY_MODE_NORMAL && ev->detail != XCB_NOTIFY_DETAIL_INFERIOR) update_current(c);
}

void motionnotify(xcb_generic_event_t *e) {
    xcb_motion_notify_event_t *ev = (xcb_motion_notify_event_t*)e;
    int area_monitor;
    if (!FOLLOW_MONITOR) return;
    DEBUG("xcb: motion notify");
    if ((area_monitor = areatomonitor(ev->root_x, ev->root_y)) != current_monitor)
        change_monitor(&(Arg){.i = area_monitor});
}

/* find and focus the client which received
 * the urgent hint in the current desktop */
void focusurgent() {
    for (int m = 0; m<MONITORS; m++)
        for (client *c=monitors[m].head; c; c=c->next) if (c->isurgent) update_current(c);
}

/* get a pixel with the requested color
 * to fill some window area - borders */
unsigned int getcolor(char* color) {
    xcb_colormap_t map = screen->default_colormap;
    xcb_alloc_color_reply_t *c;
    unsigned int r, g, b, rgb, pixel;

    rgb = xcb_get_colorpixel(color);
    r = rgb >> 16; g = rgb >> 8 & 0xFF; b = rgb & 0xFF;
    c = xcb_alloc_color_reply(dis, xcb_alloc_color(dis, map, r * 257, g * 257, b * 257), NULL);
    if (!c)
        die("error: cannot allocate color '%s'\n", c);

    pixel = c->pixel; free(c);
    return pixel;
}

/* set the given client to listen to button events (presses / releases) */
void grabbuttons(client *c) {
    unsigned int modifiers[] = { 0, XCB_MOD_MASK_LOCK, numlockmask, numlockmask|XCB_MOD_MASK_LOCK };
    for (unsigned int b=0; b<LENGTH(buttons); b++)
        for (unsigned int m=0; m<LENGTH(modifiers); m++)
            xcb_grab_button(dis, 1, c->win, XCB_EVENT_MASK_BUTTON_PRESS, XCB_GRAB_MODE_ASYNC, XCB_GRAB_MODE_ASYNC,
                    screen->root, XCB_NONE, buttons[b].button, buttons[b].mask|modifiers[m]);
}

/* the wm should listen to key presses */
void grabkeys(void) {
    xcb_keycode_t *keycode;
    unsigned int modifiers[] = { 0, XCB_MOD_MASK_LOCK, numlockmask, numlockmask|XCB_MOD_MASK_LOCK };
    xcb_ungrab_key(dis, XCB_GRAB_ANY, screen->root, XCB_MOD_MASK_ANY);
    for (unsigned int i=0; i<LENGTH(keys); i++) {
        keycode = xcb_get_keycodes(keys[i].keysym);
        for (unsigned int k=0; keycode[k] != XCB_NO_SYMBOL; k++)
            for (unsigned int m=0; m<LENGTH(modifiers); m++)
                xcb_grab_key(dis, 1, screen->root, keys[i].mod | modifiers[m], keycode[k], XCB_GRAB_MODE_ASYNC, XCB_GRAB_MODE_ASYNC);
    }
}

/* arrange windows in a grid */
void grid(int hh, int cy) {
<<<<<<< HEAD
    int n = 0, cols = 0;
    for (client *c = CM->head; c; c=c->next) if (!c->istransient && !c->isfullscrn && !c->isfloating) ++n;
    for (cols=0; cols <= n/2; cols++) if (cols*cols >= n) break; /* emulate square root */
    if (n == 5) cols = 2;

    int rows = n/cols, cn = 0, rn = 0, i = 0, ch = hh - BORDER_WIDTH, cw = (CM->ww - BORDER_WIDTH)/(cols?cols:1);
    for (client *c=CM->head; c; c=c->next, i++) {
        if (c->isfullscrn || c->istransient || c->isfloating) { i--; continue; }
=======
    int n = 0, cols = 0, cn = 0, rn = 0, i = -1;
    for (client *c = head; c; c=c->next) if (!ISFFT(c)) ++n;
    for (cols=0; cols <= n/2; cols++) if (cols*cols >= n) break; /* emulate square root */
    if (n == 5) cols = 2;

    int rows = n/cols, ch = hh - BORDER_WIDTH, cw = (ww - BORDER_WIDTH)/(cols?cols:1);
    for (client *c=head; c; c=c->next) {
        if (ISFFT(c)) continue; else ++i;
>>>>>>> c33cb9a7
        if (i/rows + 1 > cols - n%cols) rows = n/cols + 1;
        xcb_move_resize(dis, c->win, CM->wx + cn*cw, CM->wy + cy + rn*ch/rows, cw - BORDER_WIDTH, ch/rows - BORDER_WIDTH);
        if (++rn >= rows) { rn = 0; cn++; }
    }
}

/* on the press of a key check to see if there's a binded function to call */
void keypress(xcb_generic_event_t *e) {
    xcb_key_press_event_t *ev       = (xcb_key_press_event_t *)e;
    xcb_keysym_t           keysym   = xcb_get_keysym(ev->detail);
    DEBUGP("xcb: keypress: code: %d mod: %d\n", ev->detail, ev->state);
    for (unsigned int i=0; i<LENGTH(keys); i++)
        if (keysym == keys[i].keysym && CLEANMASK(keys[i].mod) == CLEANMASK(ev->state) && keys[i].func)
                keys[i].func(&keys[i].arg);
}

/* explicitly kill a client - close the highlighted window
 * send a delete message and remove the client */
void killclient() {
    if (!CM->current) return;
    xcb_icccm_get_wm_protocols_reply_t reply; unsigned int n = 0; bool got = false;
    if (xcb_icccm_get_wm_protocols_reply(dis,
        xcb_icccm_get_wm_protocols(dis, CM->current->win, wmatoms[WM_PROTOCOLS]),
        &reply, NULL)) { /* TODO: Handle error? */
        for(; n != reply.atoms_len; ++n) if ((got = reply.atoms[n] == wmatoms[WM_DELETE_WINDOW])) break;
        xcb_icccm_get_wm_protocols_reply_wipe(&reply);
    }
    if (got) deletewindow(CM->current->win);
    else xcb_kill_client(dis, CM->current->win);
    removeclient(CM->current);
}

/* focus the previously focused monitor */
void last_monitor() {
    change_monitor(&(Arg){.i = previous_monitor});
}

/* focus the previously focused desktop */
void last_desktop() {
    change_desktop(&(Arg){.i = CM->previous_desktop});
}

/* a map request is received when a window wants to display itself
 * if the window has override_redirect flag set then it should not be handled
 * by the wm. if the window already has a client then there is nothing to do.
 *
 * get the window class and name instance and try to match against an app rule.
 * create a client for the window, that client will always be current.
 * check for transient state, and fullscreen state and the appropriate values.
 * if the desktop in which the window was spawned is the current desktop then
 * display the window, else, if set, focus the new desktop.
 */
void maprequest(xcb_generic_event_t *e) {
    xcb_map_request_event_t            *ev = (xcb_map_request_event_t*)e;
    xcb_window_t                       windows[] = { ev->window }, transient = 0;
    xcb_get_window_attributes_reply_t  *attr[1];
    xcb_icccm_get_wm_class_reply_t     ch;
    xcb_get_geometry_reply_t           *geometry;
    xcb_get_property_reply_t           *prop_reply;

    DEBUG("xcb: map request");
    xcb_get_attributes(windows, attr, 1);
<<<<<<< HEAD
    if (attr[0] || attr[0]->override_redirect) return;
    if (wintoclient(ev->window))    return;
    DEBUG("xcb: manage");
=======
    if (!attr[0] || attr[0]->override_redirect) return;
    if (wintoclient(ev->window)) return;
    DEBUG("xcb: map request");
>>>>>>> c33cb9a7

    bool follow = false, floating = false;
    int cd = CM->current_desktop, newdsk = CM->current_desktop;
    if (xcb_icccm_get_wm_class_reply(dis, xcb_icccm_get_wm_class(dis, ev->window), &ch, NULL)) { /* TODO: error handling */
        DEBUGP("class: %s instance: %s\n", ch.class_name, ch.instance_name);
        for (unsigned int i=0; i<LENGTH(rules); i++)
            if (!strcmp(ch.class_name, rules[i].class) || !strcmp(ch.instance_name, rules[i].class)) {
                follow = rules[i].follow;
<<<<<<< HEAD
                newdsk = (rules[i].desktop < 0) ? CM->current_desktop : rules[i].desktop;
=======
                newdsk = (rules[i].desktop < 0) ? current_desktop:rules[i].desktop;
>>>>>>> c33cb9a7
                floating = rules[i].floating;
                break;
            }
        xcb_icccm_get_wm_class_reply_wipe(&ch);
    }

    /* might be useful in future */
    if ((geometry = xcb_get_geometry_reply(dis, xcb_get_geometry(dis, ev->window), NULL))) { /* TODO: error handling */
        DEBUGP("geom: %ux%u+%d+%d\n", geometry->width, geometry->height,
                                      geometry->x,     geometry->y);
        free(geometry);
    }

<<<<<<< HEAD
    select_desktop(newdsk);
    CM->prevfocus = CM->current;
    CM->current   = addwindow(ev->window);

    xcb_icccm_get_wm_transient_for_reply(dis, xcb_icccm_get_wm_transient_for_unchecked(dis, ev->window), &transient, NULL); /* TODO: error handling */
    CM->current->istransient = transient?true:false;
    CM->current->isfloating  = floating || CM->current->istransient;
=======
    if (cd != newdsk) select_desktop(newdsk);
    client *c = addwindow(ev->window);

    xcb_icccm_get_wm_transient_for_reply(dis, xcb_icccm_get_wm_transient_for_unchecked(dis, ev->window), &transient, NULL); /* TODO: error handling */
    c->istransient = transient?true:false;
    c->isfloating  = floating || c->istransient;
>>>>>>> c33cb9a7

    prop_reply  = xcb_get_property_reply(dis, xcb_get_property_unchecked(dis, 0, ev->window, netatoms[NET_WM_STATE], XCB_ATOM_ATOM, 0, 1), NULL); /* TODO: error handling */
    if (prop_reply) {
        if (prop_reply->format == 32) {
            xcb_atom_t *v = xcb_get_property_value(prop_reply);
            for (unsigned int i=0; i<prop_reply->value_len; i++)
                DEBUGP("%d : %d\n", i, v[0]);
<<<<<<< HEAD
            setfullscreen(CM->current, (v[0] == netatoms[NET_FULLSCREEN]));
=======
            setfullscreen(c, (v[0] == netatoms[NET_FULLSCREEN]));
>>>>>>> c33cb9a7
        }
        free(prop_reply);
    }

    /** information for stdout **/
<<<<<<< HEAD
    DEBUGP("transient: %d\n", CM->current->istransient);
    DEBUGP("floating:  %d\n", CM->current->isfloating);

    select_desktop(cd);
    if (cd == newdsk) {
        tile();
        xcb_map_window(dis, ev->window);
        update_current(CM->current);
        grabbuttons(CM->current);
    } else if (follow) change_desktop(&(Arg){.i = newdsk});
=======
    DEBUGP("transient: %d\n", c->istransient);
    DEBUGP("floating:  %d\n", c->isfloating);

    update_current(c);
    grabbuttons(c);
    if (cd != newdsk) select_desktop(cd);
    if (cd == newdsk) { xcb_map_window(dis, c->win); update_current(c); }
    else if (follow) change_desktop(&(Arg){.i = newdsk});
>>>>>>> c33cb9a7
    desktopinfo();
}

/* grab the pointer and get it's current position
 * all pointer movement events will be reported until it's ungrabbed
 * until the mouse button has not been released,
 * grab the interesting events - button press/release and pointer motion
 * and on on pointer movement resize or move the window under the curson.
 * if the received event is a map request or a configure request call the
 * appropriate handler, and stop listening for other events.
 * Ungrab the poitner and event handling is passed back to run() function.
 * Once a window has been moved or resized, it's marked as floating. */
void mousemotion(const Arg *arg) {
    xcb_get_geometry_reply_t  *geometry;
    xcb_query_pointer_reply_t *pointer;
    xcb_grab_pointer_reply_t  *grab_reply;
    int mx, my, winx, winy, winw, winh, xw, yh;

    if (!CM->current) return;
    geometry = xcb_get_geometry_reply(dis, xcb_get_geometry(dis, CM->current->win), NULL); /* TODO: error handling */
    if (geometry) {
        winx = geometry->x;     winy = geometry->y;
        winw = geometry->width; winh = geometry->height;
        free(geometry);
    } else return;

    pointer = xcb_query_pointer_reply(dis, xcb_query_pointer(dis, screen->root), 0);
    if (!pointer) return;
    mx = pointer->root_x; my = pointer->root_y;

    grab_reply = xcb_grab_pointer_reply(dis, xcb_grab_pointer(dis, 0, screen->root, BUTTONMASK|XCB_EVENT_MASK_BUTTON_MOTION|XCB_EVENT_MASK_POINTER_MOTION,
            XCB_GRAB_MODE_ASYNC, XCB_GRAB_MODE_ASYNC, XCB_NONE, XCB_NONE, XCB_CURRENT_TIME), NULL);
    if (!grab_reply || grab_reply->status != XCB_GRAB_STATUS_SUCCESS) return;

<<<<<<< HEAD
    if (CM->current->isfullscrn) setfullscreen(CM->current, False);
    if (!CM->current->isfloating) CM->current->isfloating = True;

    xcb_generic_event_t *e = NULL;
    xcb_motion_notify_event_t *ev = NULL;
    int area_monitor; bool ungrab = false;
=======
    if (current->isfullscrn) setfullscreen(current, False);
    if (!current->isfloating) current->isfloating = True;
    update_current(current);

    xcb_generic_event_t *e = NULL;
    xcb_motion_notify_event_t *ev = NULL;
    bool ungrab = false;
    update_current(current);
>>>>>>> c33cb9a7
    do {
        if (e) free(e); xcb_flush(dis);
        while(!(e = xcb_wait_for_event(dis))) xcb_flush(dis);
        switch (e->response_type & ~0x80) {
            case XCB_CONFIGURE_REQUEST: case XCB_MAP_REQUEST:
                events[e->response_type & ~0x80](e);
                break;
            case XCB_MOTION_NOTIFY:
                ev = (xcb_motion_notify_event_t*)e;
                xw = (arg->i == MOVE ? winx : winw) + ev->root_x - mx;
                yh = (arg->i == MOVE ? winy : winh) + ev->root_y - my;
                if (arg->i == RESIZE) xcb_resize(dis, CM->current->win, xw>MINWSZ?xw:winw, yh>MINWSZ?yh:winh);
                else if (arg->i == MOVE) {
                    xcb_move(dis, CM->current->win, xw, yh);
                    if ((area_monitor = areatomonitor(xw, yh)) != current_monitor) {
                        client_to_monitor(&(Arg){.i = area_monitor});
                        change_monitor(&(Arg){.i = area_monitor});
                    }
                }
                xcb_flush(dis);
                break;
            case XCB_KEY_PRESS:
            case XCB_KEY_RELEASE:
            case XCB_BUTTON_PRESS:
            case XCB_BUTTON_RELEASE:
                ungrab = true;
        }
    } while(!ungrab && CM->current);
    DEBUG("xcb: ungrab");
    xcb_ungrab_pointer(dis, XCB_CURRENT_TIME);
<<<<<<< HEAD
    update_current(CM->current);
    tile();
=======
>>>>>>> c33cb9a7
}

/* each window should cover all the available screen space */
void monocle(int hh, int cy) {
<<<<<<< HEAD
    for (client *c=CM->head; c; c=c->next) if (!c->isfullscrn && !c->isfloating && !c->istransient)
        xcb_move_resize(dis, c->win, CM->wx, CM->wy + cy, CM->ww, hh);
=======
    for (client *c=head; c; c=c->next) if (!ISFFT(c)) xcb_move_resize(dis, c->win, 0, cy, ww, hh);
>>>>>>> c33cb9a7
}

/* move the current client, to current->next
 * and current->next to current client's position */
void move_down() {
<<<<<<< HEAD
    if (!CM->current || !CM->head->next) return;

    /* p is previous, n is next, if current is head n is last, c is current */
    client *p = NULL, *n = (CM->current->next) ? CM->current->next : CM->head;
    for (p=CM->head; p && p->next != CM->current; p=p->next);
    /* if there's a previous client then p->next should be what's after c
     * ..->[p]->[c]->[n]->..  ==>  ..->[p]->[n]->[c]->..
     */
    if (p) p->next = CM->current->next;
    /* else if no p client, then c is head, swapping with n should update head
=======
    /* p is previous, c is current, n is next, if current is head n is last */
    client *p = NULL, *n = (current->next) ? current->next:head;
    if (!(p = prev_client(current))) return;
    /*
     * if c is head, swapping with n should update head to n
>>>>>>> c33cb9a7
     * [c]->[n]->..  ==>  [n]->[c]->..
     *  ^head              ^head
     *
     * else there is a previous client and p->next should be what's after c
     * ..->[p]->[c]->[n]->..  ==>  ..->[p]->[n]->[c]->..
     */
<<<<<<< HEAD
    else CM->head = n;
    /* if c is the last client, c will be the current head
=======
    if (current == head) head = n; else p->next = current->next;
    /*
     * if c is the last client, c will be the current head
>>>>>>> c33cb9a7
     * [n]->..->[p]->[c]->NULL  ==>  [c]->[n]->..->[p]->NULL
     *  ^head                         ^head
     * else c will take the place of n, so c-next will be n->next
     * ..->[p]->[c]->[n]->..  ==>  ..->[p]->[n]->[c]->..
     */
<<<<<<< HEAD
    CM->current->next = (CM->current->next) ? n->next : n;
    /* if c was swapped with n then they now point to the same ->next. n->next should be c
     * ..->[p]->[c]->[n]->..  ==>  ..->[p]->[n]->..  ==>  ..->[p]->[n]->[c]->..
     *                                        [c]-^
     */
    if (CM->current->next == n->next) n->next = CM->current;
    /* else c is the last client and n is head,
=======
    current->next = (current->next) ? n->next:n;
    /*
     * if c was swapped with n then they now point to the same ->next. n->next should be c
     * ..->[p]->[c]->[n]->..  ==>  ..->[p]->[n]->..  ==>  ..->[p]->[n]->[c]->..
     *                                        [c]-^
     *
     * else c is the last client and n is head,
>>>>>>> c33cb9a7
     * so c will be move to be head, no need to update n->next
     * [n]->..->[p]->[c]->NULL  ==>  [c]->[n]->..->[p]->NULL
     *  ^head                         ^head
     */
<<<<<<< HEAD
    else CM->head = CM->current;

    tile();
    update_current(CM->current);
=======
    if (current->next == n->next) n->next = current; else head = current;
    tile();
>>>>>>> c33cb9a7
}

/* move the current client, to the previous from current and
 * the previous from  current to current client's position */
void move_up() {
<<<<<<< HEAD
    if (!CM->current || !CM->head->next) return;

    client *pp = NULL, *p;
    /* p is previous from current or last if current is head */
    for (p=CM->head; p->next && p->next != CM->current; p=p->next);
    /* pp is previous from p, or null if current is head and thus p is last */
    if (p->next) for (pp=CM->head; pp; pp=pp->next) if (pp->next == p) break;
    /* if p has a previous client then the next client should be current (current is c)
     * ..->[pp]->[p]->[c]->..  ==>  ..->[pp]->[c]->[p]->..
     */
    if (pp) pp->next = CM->current;
    /* if p doesn't have a previous client, then p might be head, so head must change to c
=======
    client *pp = NULL, *p;
    /* p is previous from current or last if current is head */
    if (!(p = prev_client(current))) return;
    /* pp is previous from p, or null if current is head and thus p is last */
    if (p->next) for (pp=head; pp && pp->next != p; pp=pp->next);
    /*
     * if p has a previous client then the next client should be current (current is c)
     * ..->[pp]->[p]->[c]->..  ==>  ..->[pp]->[c]->[p]->..
     *
     * if p doesn't have a previous client, then p might be head, so head must change to c
>>>>>>> c33cb9a7
     * [p]->[c]->..  ==>  [c]->[p]->..
     *  ^head              ^head
     * if p is not head, then c is head (and p is last), so the new head is next of c
     * [c]->[n]->..->[p]->NULL  ==>  [n]->..->[p]->[c]->NULL
     *  ^head         ^last           ^head         ^last
     */
<<<<<<< HEAD
    else CM->head = (CM->current == CM->head) ? CM->current->next : CM->current;
    /* next of p should be next of c
=======
    if (pp) pp->next = current; else head = (current == head) ? current->next:current;
    /*
     * next of p should be next of c
>>>>>>> c33cb9a7
     * ..->[pp]->[p]->[c]->[n]->..  ==>  ..->[pp]->[c]->[p]->[n]->..
     * except if c was head (now c->next is head), so next of p should be c
     * [c]->[n]->..->[p]->NULL  ==>  [n]->..->[p]->[c]->NULL
     *  ^head         ^last           ^head         ^last
     */
<<<<<<< HEAD
    p->next = (CM->current->next == CM->head) ? CM->current : CM->current->next;
    /* next of c should be p
=======
    p->next = (current->next == head) ? current:current->next;
    /*
     * next of c should be p
>>>>>>> c33cb9a7
     * ..->[pp]->[p]->[c]->[n]->..  ==>  ..->[pp]->[c]->[p]->[n]->..
     * except if c was head (now c->next is head), so c is must be last
     * [c]->[n]->..->[p]->NULL  ==>  [n]->..->[p]->[c]->NULL
     *  ^head         ^last           ^head         ^last
     */
<<<<<<< HEAD
    CM->current->next = (CM->current->next == CM->head) ? NULL : p;

    tile();
    update_current(CM->current);
=======
    current->next = (current->next == head) ? NULL:p;
    tile();
>>>>>>> c33cb9a7
}

/* cyclic focus the next window
 * if the window is the last on stack, focus head */
void next_win() {
<<<<<<< HEAD
    if (!CM->current || !CM->head->next) return;
    CM->current = (CM->prevfocus = CM->current)->next ? CM->current->next : CM->head;
    if (CM->mode == MONOCLE) xcb_map_window(dis, CM->current->win);
    update_current(CM->current);
=======
    if (!current || !head->next) return;
    update_current(current->next ? current->next:head);
}

/* get the previous client from the given
 * if no such client, return NULL */
client* prev_client(client *c) {
    if (!c || !head->next) return NULL;
    client *p; for (p=head; p->next && p->next != c; p=p->next);
    return p;
>>>>>>> c33cb9a7
}

/* cyclic focus the previous window
 * if the window is the head, focus the last stack window */
void prev_win() {
<<<<<<< HEAD
    if (!CM->current || !CM->head->next) return;
    if (CM->head == (CM->prevfocus = CM->current)) while (CM->current->next) CM->current=CM->current->next;
    else for (client *t=CM->head; t; t=t->next) if (t->next == CM->current) { CM->current = t; break; }
    if (CM->mode == MONOCLE) xcb_map_window(dis, CM->current->win);
    update_current(CM->current);
=======
    update_current(prev_client(prevfocus = current));
>>>>>>> c33cb9a7
}

/* property notify is called when one of the window's properties
 * is changed, such as an urgent hint is received
 */
void propertynotify(xcb_generic_event_t *e) {
    xcb_property_notify_event_t *ev = (xcb_property_notify_event_t*)e;
    xcb_icccm_wm_hints_t wmh;
    client *c;

    DEBUG("xcb: property notify");
    c = wintoclient(ev->window);
    if (!c || ev->atom != XCB_ICCCM_WM_ALL_HINTS) return;
    DEBUG("xcb: got hint!");
    if (xcb_icccm_get_wm_hints_reply(dis, xcb_icccm_get_wm_hints(dis, ev->window), &wmh, NULL)) /* TODO: error handling */
        c->isurgent = (wmh.flags & XCB_ICCCM_WM_HINT_X_URGENCY);
    desktopinfo();
}

/* to quit just stop receiving events
 * run() is stopped and control is back to main()
 */
void quit(const Arg *arg) {
    retval = arg->i;
    running = false;
}

/* remove the specified client
 *
 * notice: the removing client can be on any desktop,
 * we must return back to the current focused desktop.
 * if the removing client was the current one, current must be set to
 * NULL, otherwise prevfocus gets a wrong value by update_current. */
void removeclient(client *c) {
    DEBUG("xcb: removeclient");
    client **p = NULL;
    int OLDM = current_monitor;
    select_monitor(c->monitor);
    DEBUGP("remove monitor: %d\n", c->monitor);
    int nd = 0, cd = CM->current_desktop;
    for (bool found = false; nd<DESKTOPS && !found; nd++)
        for (select_desktop(nd), p = &CM->head; *p && !(found = *p == c); p = &(*p)->next);
    *p = c->next;
<<<<<<< HEAD
    CM->current = (CM->prevfocus && CM->prevfocus != c) ? CM->prevfocus : (*p) ? (CM->prevfocus = *p) : (CM->prevfocus = CM->head);
    select_desktop(cd);
    tile();
    if (CM->mode == MONOCLE && cd == --nd && CM->current) xcb_map_window(dis, CM->current->win);
    update_current(CM->current);
    free(c);
    select_monitor(OLDM);
    update_current(CM->current);
=======
    free(c); c = NULL;
    update_current(prevfocus);
    if (cd != nd-1) select_desktop(cd);
>>>>>>> c33cb9a7
}

/* resize the master window - check for boundary size limits
 * the size of a window can't be less than MINWSZ */
void resize_master(const Arg *arg) {
    int msz = CM->master_size + arg->i;
    if ((CM->mode == BSTACK ? CM->wh : CM->ww) - msz <= MINWSZ || msz <= MINWSZ) return;
    CM->master_size = msz;
    tile();
}

/* resize the first stack window - no boundary checks */
void resize_stack(const Arg *arg) {
    CM->growth += arg->i;
    tile();
}

void rotate_monitor(const Arg *arg) {
    change_monitor(&(Arg){.i = (current_monitor + MONITORS + arg->i) % MONITORS});
}

/* jump and focus the next or previous desktop */
void rotate(const Arg *arg) {
    change_desktop(&(Arg){.i = (DESKTOPS + CM->current_desktop + arg->i) % DESKTOPS});
}

/* jump and focus the next or previous desktop that has clients */
void rotate_filled(const Arg *arg) {
    int n = arg->i;
    while (n < DESKTOPS && !CM->desktops[(DESKTOPS + CM->current_desktop + n) % DESKTOPS].head) (n += arg->i);
    change_desktop(&(Arg){.i = (DESKTOPS + CM->current_desktop + n) % DESKTOPS});
}

/* main event loop - on receival of an event call the appropriate event handler */
void run(void) {
    xcb_generic_event_t *ev;
    while(running) {
        xcb_flush(dis);
        if (xcb_connection_has_error(dis)) die("error: X11 connection got interrupted\n");
        if ((ev = xcb_wait_for_event(dis))) {
            if (events[ev->response_type & ~0x80]) events[ev->response_type & ~0x80](ev);
            else { DEBUGP("xcb: unimplented event: %d\n", ev->response_type & ~0x80); }
            free(ev);
        }
    }
}

void select_monitor(int i) {
   if (i >= MONITORS) return;
   CM = &monitors[i];
   current_monitor = i;
}

/* save specified desktop's properties */
void save_desktop(int i) {
    if (i < 0 || i >= DESKTOPS) return;
    CM->desktops[i].master_size = CM->master_size;
    CM->desktops[i].mode        = CM->mode;
    CM->desktops[i].growth      = CM->growth;
    CM->desktops[i].head        = CM->head;
    CM->desktops[i].current     = CM->current;
    CM->desktops[i].showpanel   = CM->showpanel;
    CM->desktops[i].prevfocus   = CM->prevfocus;
}

/* set the specified desktop's properties */
void select_desktop(int i) {
    if (i < 0 || i >= DESKTOPS) return;
    save_desktop(CM->current_desktop);
    CM->master_size     = CM->desktops[i].master_size;
    CM->mode            = CM->desktops[i].mode;
    CM->growth          = CM->desktops[i].growth;
    CM->head            = CM->desktops[i].head;
    CM->current         = CM->desktops[i].current;
    CM->showpanel       = CM->desktops[i].showpanel;
    CM->prevfocus       = CM->desktops[i].prevfocus;
    CM->current_desktop = i;
}

/* set or unset fullscreen state of client */
void setfullscreen(client *c, bool fullscrn) {
    DEBUGP("xcb: set fullscreen: %d\n", fullscrn);
    long data[] = { fullscrn ? netatoms[NET_FULLSCREEN] : XCB_NONE };
    if (fullscrn != c->isfullscrn) xcb_change_property(dis, XCB_PROP_MODE_REPLACE, c->win, netatoms[NET_WM_STATE], XCB_ATOM_ATOM, 32, fullscrn, data);
<<<<<<< HEAD
    if ((c->isfullscrn = fullscrn)) xcb_move_resize(dis, c->win, CM->wx, CM->wy, CM->ww, CM->wh + PANEL_HEIGHT);
=======
    if ((c->isfullscrn = fullscrn)) xcb_move_resize(dis, c->win, 0, 0, ww, wh + PANEL_HEIGHT);
    update_current(c);
>>>>>>> c33cb9a7
}

/* get numlock modifier using xcb */
int setup_keyboard(void)
{
    xcb_get_modifier_mapping_reply_t *reply;
    xcb_keycode_t                    *modmap;
    xcb_keycode_t                    *numlock;

    reply   = xcb_get_modifier_mapping_reply(dis, xcb_get_modifier_mapping_unchecked(dis), NULL); /* TODO: error checking */
    if (!reply) return -1;

    modmap = xcb_get_modifier_mapping_keycodes(reply);
    if (!modmap) return -1;

    numlock = xcb_get_keycodes(XK_Num_Lock);
    for (unsigned int i=0; i<8; i++)
       for (unsigned int j=0; j<reply->keycodes_per_modifier; j++) {
           xcb_keycode_t keycode = modmap[i * reply->keycodes_per_modifier + j];
           if (keycode == XCB_NO_SYMBOL) continue;
           for (unsigned int n=0; numlock[n] != XCB_NO_SYMBOL; n++)
               if (numlock[n] == keycode) {
                   DEBUGP("xcb: found num-lock %d\n", 1 << i);
                   numlockmask = 1 << i;
                   break;
               }
       }

    return 0;
}

static void setup_monitor(int i, int x, int y, int w, int h)
{
    select_monitor(i);
    if (!(CM->desktops = calloc(DESKTOPS, sizeof(desktop)))) die("error: could not allocate memory for desktops @ monitor %d\n", i);
    CM->ww = w; CM->wh = h; CM->wx = x; CM->wy = y;
    CM->showpanel = SHOW_PANEL; CM->mode = DEFAULT_MODE;
    CM->master_size = ((CM->mode == BSTACK) ? CM->wh : CM->ww) * MASTER_SIZE;

    for (int d=0; d<DESKTOPS; d++) save_desktop(d);
    change_desktop(&(Arg){.i = DEFAULT_DESKTOP});

    DEBUGP("%d: %dx%d+%d,%d\n", i, CM->ww, CM->wh, CM->wx, CM->wy);
}

/* set initial values
 * root window - screen height/width - atoms - xerror handler
 * set masks for reporting events handled by the wm
 * and propagate the suported net atoms
 */
int setup(int default_screen) {
    sigchld();
    screen = xcb_screen_of_display(dis, default_screen);
    if (!screen) die("error: cannot aquire screen\n");

<<<<<<< HEAD
    /* check if another wm is running */
    if (xcb_checkotherwm()) die("error: other wm is running\n");

#if XINERAMA
    xcb_xinerama_query_screens_reply_t *xinerama_reply;
    xcb_xinerama_screen_info_iterator_t xinerama_iter;
    if (!(xinerama_reply = xcb_xinerama_query_screens_reply(dis, xcb_xinerama_query_screens(dis), NULL))) /* TODO: check error */
        die("error: xinerama failed to query screens\n");
    xinerama_iter = xcb_xinerama_query_screens_screen_info_iterator(xinerama_reply);
    MONITORS = xinerama_iter.rem?xinerama_iter.rem:MONITORS;
    free(xinerama_reply);
#endif /* XINERAMA */

    /* alloc monitors */
    DEBUGP("MONITORS: %d\n", MONITORS);
    if (!(monitors = calloc(MONITORS, sizeof(monitor)))) die("error: could not allocate memory for monitors");

#if XINERAMA
    if (xinerama_iter.rem) {
        for (int i=0; xinerama_iter.rem; xcb_xinerama_screen_info_next(&xinerama_iter)) {
            setup_monitor(i++, xinerama_iter.data->x_org, xinerama_iter.data->y_org,
                          xinerama_iter.data->width,
                          xinerama_iter.data->height - (SHOW_PANEL ? PANEL_HEIGHT : 0));
        }
    } else
#endif /* XINERAMA */
    {
        setup_monitor(0, 0, 0,
                screen->width_in_pixels - BORDER_WIDTH,
                screen->height_in_pixels - (SHOW_PANEL ? PANEL_HEIGHT : 0) - BORDER_WIDTH);
    }
=======
    ww = screen->width_in_pixels;
    wh = screen->height_in_pixels - PANEL_HEIGHT;
    master_size = ((mode == BSTACK) ? wh:ww) * MASTER_SIZE;
    for (unsigned int i=0; i<DESKTOPS; i++) save_desktop(i);
>>>>>>> c33cb9a7

    win_focus   = getcolor(FOCUS);
    win_unfocus = getcolor(UNFOCUS);

    /* setup keyboard */
    if (setup_keyboard() == -1)
        die("error: failed to setup keyboard\n");

    /* set up atoms for dialog/notification windows */
    xcb_get_atoms(WM_ATOM_NAME, wmatoms, WM_COUNT);
    xcb_get_atoms(NET_ATOM_NAME, netatoms, NET_COUNT);

    /* check if another wm is running */
    if (xcb_checkotherwm())
        die("error: other wm is running\n");

    xcb_change_property(dis, XCB_PROP_MODE_REPLACE, screen->root, netatoms[NET_SUPPORTED], XCB_ATOM_ATOM, 32, NET_COUNT, netatoms);
    grabkeys();

    /* set events */
    for (unsigned int i=0; i<XCB_NO_OPERATION; i++) events[i] = NULL;
    events[XCB_BUTTON_PRESS]        = buttonpress;
    events[XCB_CLIENT_MESSAGE]      = clientmessage;
    events[XCB_CONFIGURE_REQUEST]   = configurerequest;
    events[XCB_DESTROY_NOTIFY]      = destroynotify;
    events[XCB_ENTER_NOTIFY]        = enternotify;
    events[XCB_KEY_PRESS]           = keypress;
    events[XCB_MAP_REQUEST]         = maprequest;
    events[XCB_PROPERTY_NOTIFY]     = propertynotify;
    events[XCB_UNMAP_NOTIFY]        = unmapnotify;
    events[XCB_MOTION_NOTIFY]       = motionnotify;

    change_monitor(&(Arg){.i = DEFAULT_MONITOR});
    change_desktop(&(Arg){.i = DEFAULT_DESKTOP});
    return 0;
}

void sigchld() {
    if (signal(SIGCHLD, sigchld) == SIG_ERR)
        die("error: can't install SIGCHLD handler\n");
    while(0 < waitpid(-1, NULL, WNOHANG));
}

/* execute a command */
void spawn(const Arg *arg) {
    if (fork()) return;
    if (dis) close(screen->root);
    setsid();
    execvp((char*)arg->com[0], (char**)arg->com);
    fprintf(stderr, "error: execvp %s", (char *)arg->com[0]);
    perror(" failed"); /* also prints the err msg */
    exit(EXIT_SUCCESS);
}

/* arrange windows in normal or bottom stack tile */
void stack(int hh, int cy) {
<<<<<<< HEAD
    client *c;
    int n = 0, d = 0, z = (CM->mode == BSTACK ? CM->ww : hh), cx = 0, cw = 0, ch = 0;

    /* count stack windows - start from head->next */
    for (n=0, c=CM->head->next; c; c=c->next) if (!c->isfullscrn && !c->isfloating && !c->istransient) ++n;

    /* grab the first non-floating, non-fullscreen window and place it on master
     * if it's a stack window, remove it from the stack count (--n)
     */
    for (c=CM->head; c && (c->isfullscrn || c->isfloating || c->istransient); c=c->next, --n);
=======
    client *c = NULL, *t = NULL; bool b = mode == BSTACK;
    int n = 0, d = 0, z = b ? ww:hh, ma = master_size;

    /* count stack windows and grab first non-floating, non-fullscreen window */
    for (t = head; t; t=t->next) if (!ISFFT(t)) { if (c) ++n; else c = t; }
>>>>>>> c33cb9a7

    /* if there is only one window, it should cover the available screen space
     * if there is only one stack window (n == 1) then we don't care about growth
     * if more than one stack windows (n > 1) on screen then adjustments may be needed
     *   - d is the num of pixels than remain when spliting
     *   the available width/height to the number of windows
     *   - z is the clients' height/width
     *
     *      ----------  -.    --------------------.
     *      |   |----| --|--> growth               `}--> first client will get (z+d) height/width
     *      |   |    |   |                          |
     *      |   |----|   }--> screen height - hh  --'
     *      |   |    | }-|--> client height - z       :: 2 stack clients on tile mode ..looks like a spaceship
     *      ----------  -'                            :: piece of aart by c00kiemon5ter o.O om nom nom nom nom
     *
     *     what we do is, remove the growth from the screen height   : (z - growth)
     *     and then divide that space with the windows on the stack  : (z - growth)/n
     *     so all windows have equal height/width (z)                :
     *     growth is left out and will later be added to the first's client height/width
     *     before that, there will be cases when the num of windows is not perfectly
     *     divided with then available screen height/width (ie 100px scr. height, and 3 windows)
     *     so we get that remaining space and merge growth to it (d) : (z - growth) % n + growth
     *     finally we know each client's height, and how many pixels should be added to
     *     the first stack window so that it satisfies growth, and doesn't create gaps
<<<<<<< HEAD
     *     on the bottom of the screen.
     */
    if (c && n < 1) {
        xcb_move_resize(dis, c->win, CM->wx + cx, CM->wy + cy, CM->ww - 2*BORDER_WIDTH, hh - 2*BORDER_WIDTH);
        return;
    } else if (c && n > 1) { d = (z - CM->growth) % n + CM->growth; z = (z - CM->growth) / n; }

    /* tile the first non-floating, non-fullscreen window to cover the master area */
    if (c) (CM->mode == BSTACK) ? xcb_move_resize(dis, c->win, CM->wx + cx, CM->wy + cy, CM->ww - 2*BORDER_WIDTH, CM->master_size - BORDER_WIDTH)
                                : xcb_move_resize(dis, c->win, CM->wx + cx, CM->wy + cy, CM->master_size - BORDER_WIDTH, hh - 2*BORDER_WIDTH);

    /* tile the next non-floating, non-fullscreen stack window with growth/d */
    if (c) for (c=c->next; c && (c->isfullscrn || c->isfloating || c->istransient); c=c->next);
    if (c) (CM->mode == BSTACK) ? xcb_move_resize(dis, c->win, CM->wx + cx, CM->wy + (cy += CM->master_size),
                              (cw =  z - BORDER_WIDTH)  - BORDER_WIDTH + d,
                              (ch = hh - BORDER_WIDTH*2 - CM->master_size))
                            : xcb_move_resize(dis, c->win, CM->wx + (cx += CM->master_size), CM->wy + cy,
                              (cw = CM->ww - BORDER_WIDTH*2 - CM->master_size),
                              (ch =  z - BORDER_WIDTH)  - BORDER_WIDTH + d);

    /* tile the rest of the non-floating, non-fullscreen stack windows */
    if (c) for (CM->mode==BSTACK?(cx+=cw+d):(cy+=ch+d), c=c->next; c; c=c->next)
        if (!c->isfullscrn && !c->isfloating && !c->istransient) {
            xcb_move_resize(dis, c->win, CM->wx + cx, CM->wy + cy, cw, ch);
            (CM->mode == BSTACK) ? (cx+=z) : (cy+=z);
        }
=======
     *     on the bottom of the screen.  */
    if (!c) return; else if (!n) {
        xcb_move_resize(dis, c->win, 0, cy, ww - 2*BORDER_WIDTH, hh - 2*BORDER_WIDTH);
        return;
    } else if (n > 1) { d = (z - growth)%n + growth; z = (z - growth)/n; }

    /* tile the first non-floating, non-fullscreen window to cover the master area */
    if (b) xcb_move_resize(dis, c->win, 0, cy, ww - 2*BORDER_WIDTH, ma - BORDER_WIDTH);
    else   xcb_move_resize(dis, c->win, 0, cy, ma - BORDER_WIDTH, hh - 2*BORDER_WIDTH);

    /* tile the next non-floating, non-fullscreen (first) stack window with growth|d */
    for (c=c->next; c && ISFFT(c); c=c->next);
    int cx = b ? 0:ma, cw = (b ? hh:ww) - 2*BORDER_WIDTH - ma, ch = z - BORDER_WIDTH;
    if (b) xcb_move_resize(dis, c->win, cx, cy += ma, ch - BORDER_WIDTH + d, cw);
    else   xcb_move_resize(dis, c->win, cx, cy, cw, ch - BORDER_WIDTH + d);

    /* tile the rest of the non-floating, non-fullscreen stack windows */
    for (b?(cx+=ch+d):(cy+=ch+d), c=c->next; c; c=c->next) {
        if (ISFFT(c)) continue;
        if (b) { xcb_move_resize(dis, c->win, cx, cy, ch, cw); cx += z; }
        else   { xcb_move_resize(dis, c->win, cx, cy, cw, ch); cy += z; }
    }
>>>>>>> c33cb9a7
}

/* swap master window with current or
 * if current is head swap with next
 * if current is not head, then head
 * is behind us, so move_up until we
 * are the head */
void swap_master() {
<<<<<<< HEAD
    if (!CM->current || !CM->head->next || CM->mode == MONOCLE) return;
    if (CM->current == CM->head) move_down();
    else while (CM->current != CM->head) move_up();
    update_current(CM->head);
    tile();
=======
    if (!current || !head->next) return;
    if (current == head) move_down();
    else while (current != head) move_up();
    update_current(head);
>>>>>>> c33cb9a7
}

/* switch the tiling mode and reset all floating windows */
void switch_mode(const Arg *arg) {
<<<<<<< HEAD
    if (CM->mode == arg->i) for (client *c=CM->head; c; c=c->next) c->isfloating = False;
    if (CM->mode == MONOCLE) for (client *c=CM->head; c; c=c->next) xcb_map_window(dis, c->win);
    CM->mode = arg->i;
    CM->master_size = (CM->mode == BSTACK ? CM->wh : CM->ww) * MASTER_SIZE;
    tile();
    update_current(CM->current);
=======
    if (mode == arg->i) for (client *c=head; c; c=c->next) c->isfloating = False;
    mode = arg->i;
    master_size = (mode == BSTACK ? wh:ww) * MASTER_SIZE;
    update_current(current);
>>>>>>> c33cb9a7
    desktopinfo();
}

/* tile all windows of current desktop - call the handler tiling function */
void tile(void) {
<<<<<<< HEAD
    if (!CM->head) return; /* nothing to arange */
    layout[CM->head->next ? CM->mode : MONOCLE](CM->wh + (CM->showpanel ? 0 : PANEL_HEIGHT),
                                          (TOP_PANEL && CM->showpanel ? PANEL_HEIGHT : 0));
=======
    if (!head) return; /* nothing to arange */
    layout[head->next ? mode : MONOCLE](wh + (showpanel ? 0:PANEL_HEIGHT),
                                (TOP_PANEL && showpanel ? PANEL_HEIGHT:0));
>>>>>>> c33cb9a7
}

/* toggle visibility state of the panel */
void togglepanel() {
    CM->showpanel = !CM->showpanel;
    tile();
}

/* windows that request to unmap should lose their
 * client, so no invisible windows exist on screen
 */
void unmapnotify(xcb_generic_event_t *e) {
    xcb_unmap_notify_event_t *ev = (xcb_unmap_notify_event_t *)e;
    client *c = wintoclient(ev->window);
    if (c && ev->event != screen->root) removeclient(c);
    desktopinfo();
}

/* update client
 * highlight borders and set active window and input focus
 * if given current is NULL then delete the active window property
 *
 * a window should have borders in any case, except if
 *  - the window is the only window on screen
 *  - the window is fullscreen
 *  - the mode is MONOCLE and the window is not floating or transient */
void update_current(client *c) {
    if (!c) {
        xcb_delete_property(dis, screen->root, netatoms[NET_ACTIVE]);
        current = prevfocus = NULL;
        return;
<<<<<<< HEAD
    } else CM->current = c;

    for (int m=0; m<MONITORS; m++) {
        for (c=monitors[m].head; c; c=c->next) {
            xcb_border_width(dis, c->win, (!monitors[m].head->next || c->isfullscrn || (monitors[m].mode == MONOCLE && (!c->isfloating && !c->istransient))) ? 0 : BORDER_WIDTH);
            xcb_change_window_attributes(dis, c->win, XCB_CW_BORDER_PIXEL, (CM->current == c ? &win_focus : &win_unfocus));
            if (CLICK_TO_FOCUS) xcb_grab_button(dis, 1, c->win, XCB_EVENT_MASK_BUTTON_PRESS, XCB_GRAB_MODE_ASYNC, XCB_GRAB_MODE_ASYNC,
               screen->root, XCB_NONE, XCB_BUTTON_INDEX_1, XCB_BUTTON_MASK_ANY);
        }
    }

    xcb_change_property(dis, XCB_PROP_MODE_REPLACE, screen->root, netatoms[NET_ACTIVE], XCB_ATOM_WINDOW, 32, 1, &CM->current->win);
    xcb_set_input_focus(dis, XCB_INPUT_FOCUS_POINTER_ROOT, CM->current->win, XCB_CURRENT_TIME);
    if (CLICK_TO_FOCUS) xcb_ungrab_button(dis, XCB_BUTTON_INDEX_1, CM->current->win, XCB_BUTTON_MASK_ANY);

    /* keep transient and floating windows on top of regular windows */
    bool r = false;
    if (CM->current->isfloating || CM->current->istransient)                { xcb_raise_window(dis, CM->current->win); r = true; }
    else for(c=CM->head; c; c=c->next) if (c->istransient || c->isfloating) { xcb_raise_window(dis, c->win);           r = true; }
    if (!r) xcb_raise_window(dis, CM->current->win);

    if (CLICK_TO_FOCUS) grabbuttons(CM->current);
=======
    } else if (c == prevfocus) { current = prevfocus; prevfocus = prev_client(current);
    } else if (c != current) { prevfocus = current; current = c; }

    for (c=head; c; c=c->next) {
        xcb_border_width(dis, c->win, (!head->next || c->isfullscrn || (mode == MONOCLE && (!c->isfloating && !c->istransient))) ? 0 : BORDER_WIDTH);
        xcb_change_window_attributes(dis, c->win, XCB_CW_BORDER_PIXEL, (current == c ? &win_focus : &win_unfocus));
        if (CLICK_TO_FOCUS) xcb_grab_button(dis, 1, c->win, XCB_EVENT_MASK_BUTTON_PRESS, XCB_GRAB_MODE_ASYNC, XCB_GRAB_MODE_ASYNC,
           screen->root, XCB_NONE, XCB_BUTTON_INDEX_1, XCB_BUTTON_MASK_ANY);
        if (current->isfloating || current->istransient) continue;
        xcb_raise_window(dis, c->win);
    }

    if (current->isfloating || current->istransient) xcb_raise_window(dis, current->win);
    xcb_change_property(dis, XCB_PROP_MODE_REPLACE, screen->root, netatoms[NET_ACTIVE], XCB_ATOM_WINDOW, 32, 1, &current->win);
    xcb_set_input_focus(dis, XCB_INPUT_FOCUS_POINTER_ROOT, current->win, XCB_CURRENT_TIME);
    if (CLICK_TO_FOCUS) grabbuttons(current);
    tile();
>>>>>>> c33cb9a7
}

/* find to which client the given window belongs to */
client* wintoclient(xcb_window_t w) {
    client *c = NULL;
<<<<<<< HEAD
    int d = 0, m = 0, OLDM = current_monitor, cd; bool found = false;
    for (; m<MONITORS && !found; ++m) {
        select_monitor(m); d = 0; cd = CM->current_desktop;
        for (; d<DESKTOPS && !found; ++d)
            for (select_desktop(d), c=monitors[m].head; c && !(found = (w == c->win)); c=c->next);
        select_desktop(cd);
    }
    select_monitor(OLDM);
=======
    int d = 0, cd = current_desktop;
    for (bool found = false; d<DESKTOPS && !found; ++d)
        for (select_desktop(d), c=head; c && !(found = (w == c->win)); c=c->next);
    if (cd != d-1) select_desktop(cd);
>>>>>>> c33cb9a7
    return c;
}

int main(int argc, char *argv[]) {
    int default_screen;
    if (argc == 2 && strcmp("-v", argv[1]) == 0) {
        fprintf(stdout, "%s-%s\n", WMNAME, VERSION);
        return EXIT_SUCCESS;
    } else if (argc != 1) die("usage: %s [-v]\n", WMNAME);
    if (xcb_connection_has_error((dis = xcb_connect(NULL, &default_screen))))
        die("error: cannot open display\n");
    if (setup(default_screen) != -1) {
      desktopinfo(); /* zero out every desktop on (re)start */
      run();
    }
    cleanup();
    xcb_disconnect(dis);
    return retval;
}

/* vim: set ts=4 sw=4 :*/<|MERGE_RESOLUTION|>--- conflicted
+++ resolved
@@ -211,24 +211,10 @@
 #include "config.h"
 
 /* variables */
-<<<<<<< HEAD
 static bool running = true;
-static int retval = 0;
-static int current_monitor = 0;
-static int previous_monitor = 0;
-static int MONITORS = 1; /* always at least 1 monitor */
-static unsigned int win_unfocus, win_focus;
-static unsigned int numlockmask = 0; /* dynamic key lock mask */
-static monitor *monitors;
-static monitor *CM; /* comes from current_monitor, shortened to CM to avoid code clutter */
-=======
-static bool running = true, showpanel = SHOW_PANEL;
-static int retval = 0;
-static int previous_desktop = 0, current_desktop = 0;
-static int mode = DEFAULT_MODE;
-static int master_size, growth = 0, wh, ww;
+static int retval = 0, current_monitor = 0, previous_monitor = 0, MONITORS = 1; /* always at least 1 monitor */
 static unsigned int numlockmask = 0, win_unfocus, win_focus;
->>>>>>> c33cb9a7
+static monitor *monitors, *CM; /* comes from current_monitor, shortened to CM to avoid code clutter */
 static xcb_connection_t *dis;
 static xcb_screen_t *screen;
 static xcb_atom_t wmatoms[WM_COUNT], netatoms[NET_COUNT];
@@ -359,25 +345,13 @@
  * window should notify of property change events
  */
 client* addwindow(xcb_window_t w) {
-    client *c, *t = prev_client(head);
+    client *c, *t = prev_client(CM->head);
     if (!(c = (client *)calloc(1, sizeof(client))))
         die("error: could not calloc() %u bytes\n", sizeof(client));
 
-<<<<<<< HEAD
-    c->monitor = current_monitor;
     if (!CM->head) CM->head = c;
-    else if (ATTACH_ASIDE) {
-        for(t=CM->head; t->next; t=t->next); /* get the last client */
-        t->next = c;
-    } else {
-        c->next = CM->head;
-        CM->head = c;
-    }
-=======
-    if (!head) head = c;
-    else if (!ATTACH_ASIDE) { c->next = head; head = c; }
-    else if (t) t->next = c; else head->next = c;
->>>>>>> c33cb9a7
+    else if (!ATTACH_ASIDE) { c->next = CM->head; CM->head = c; }
+    else if (t) t->next = c; else CM->head->next = c;
 
     unsigned int values[1] = { XCB_EVENT_MASK_PROPERTY_CHANGE|(FOLLOW_MOUSE?XCB_EVENT_MASK_ENTER_WINDOW:0) };
     xcb_change_window_attributes_checked(dis, (c->win = w), XCB_CW_EVENT_MASK, values);
@@ -420,21 +394,12 @@
     if (arg->i == CM->current_desktop) return;
     CM->previous_desktop = CM->current_desktop;
     select_desktop(arg->i);
-<<<<<<< HEAD
-    tile();
-    if (CM->mode == MONOCLE && CM->current) xcb_map_window(dis, CM->current->win);
-    else for (client *c=CM->head; c; c=c->next) xcb_map_window(dis, c->win);
+    if (CM->current) xcb_map_window(dis, CM->current->win);
+    for (client *c=CM->head; c; c=c->next) xcb_map_window(dis, c->win);
     update_current(CM->current);
     select_desktop(CM->previous_desktop);
-    for (client *c=CM->head; c; c=c->next) xcb_unmap_window(dis, c->win);
-=======
-    if (current) xcb_map_window(dis, current->win);
-    for (client *c=head; c; c=c->next) xcb_map_window(dis, c->win);
-    update_current(current);
-    select_desktop(previous_desktop);
-    for (client *c=head; c; c=c->next) if (c != current) xcb_unmap_window(dis, c->win);
-    if (current) xcb_unmap_window(dis, current->win);
->>>>>>> c33cb9a7
+    for (client *c=CM->head; c; c=c->next) if (c != CM->current) xcb_unmap_window(dis, c->win);
+    if (CM->current) xcb_unmap_window(dis, CM->current->win);
     select_desktop(arg->i);
     desktopinfo();
 }
@@ -503,38 +468,19 @@
  * keep in mind that current pointer changes
  * with each select_desktop() invocation */
 void client_to_desktop(const Arg *arg) {
-<<<<<<< HEAD
-    if (arg->i == CM->current_desktop || !CM->current) return;
+    if (!CM->current || arg->i == CM->current_desktop) return;
     int cd = CM->current_desktop;
-    client *c = CM->current;
-=======
-    if (!current || arg->i == current_desktop) return;
-    int cd = current_desktop;
-    client *p = prev_client(current), *c = current;
->>>>>>> c33cb9a7
-
+    client *p = prev_client(CM->current), *c = CM->current;
     select_desktop(arg->i);
-<<<<<<< HEAD
-    CM->current = addwindow(c->win);
-    CM->current->isfloating  = c->isfloating;
-    CM->current->isfullscrn  = c->isfullscrn;
-    CM->current->istransient = c->istransient;
-=======
-    client *l = prev_client(head);
-    update_current(l ? (l->next = c) : head ? (head->next = c) : (head = c));
->>>>>>> c33cb9a7
+
+    client *l = prev_client(CM->head);
+    update_current(l ? (l->next = c) : CM->head ? (CM->head->next = c) : (CM->head = c));
 
     select_desktop(cd);
-    if (c == head || !p) head = c->next; else p->next = c->next;
+    if (c == CM->head || !p) CM->head = c->next; else p->next = c->next;
     c->next = NULL;
     xcb_unmap_window(dis, c->win);
-<<<<<<< HEAD
-    removeclient(c);
-    tile();
-    update_current(CM->current);
-=======
-    update_current(prevfocus);
->>>>>>> c33cb9a7
+    update_current(CM->prevfocus);
 
     if (FOLLOW_WINDOW) change_desktop(arg);
     desktopinfo();
@@ -557,12 +503,6 @@
           && ((unsigned)ev->data.data32[1] == netatoms[NET_FULLSCREEN]
            || (unsigned)ev->data.data32[2] == netatoms[NET_FULLSCREEN]))
         setfullscreen(c, (ev->data.data32[0] == 1 || (ev->data.data32[0] == 2 && !c->isfullscrn)));
-<<<<<<< HEAD
-    else if (c && ev->type == netatoms[NET_ACTIVE]) CM->current = c;
-    tile();
-    update_current(CM->current);
-=======
->>>>>>> c33cb9a7
 }
 
 /* a configure request means that the window requested changes in its geometry
@@ -586,12 +526,7 @@
         if (ev->value_mask & XCB_CONFIG_WINDOW_STACK_MODE)     v[i++] = ev->stack_mode;
         xcb_configure_window(dis, ev->window, ev->value_mask, v);
     }
-<<<<<<< HEAD
-    tile();
-    if (c && c == CM->current) update_current(c);
-=======
     if (c) update_current(c);
->>>>>>> c33cb9a7
 }
 
 /* close the window */
@@ -623,7 +558,7 @@
  * once the info is collected, immediately flush the stream */
 void desktopinfo(void) {
     bool urgent = false;
-    int OLDM = current_monitor, cd, n=0, d=0, m=0;
+    int OLDM = current_monitor, cd = 0, n=0, d=0, m=0;
     for (; m<MONITORS; m++) {
         select_monitor(m); d = 0; cd = CM->current_desktop;
         for (client *c; d<DESKTOPS; d++) {
@@ -633,11 +568,8 @@
         select_desktop(cd);
     }
     fflush(stdout);
-<<<<<<< HEAD
     select_monitor(OLDM);
-=======
     if (cd != d-1) select_desktop(cd);
->>>>>>> c33cb9a7
 }
 
 /* a destroy notification is received when a window is being closed
@@ -729,25 +661,14 @@
 
 /* arrange windows in a grid */
 void grid(int hh, int cy) {
-<<<<<<< HEAD
-    int n = 0, cols = 0;
-    for (client *c = CM->head; c; c=c->next) if (!c->istransient && !c->isfullscrn && !c->isfloating) ++n;
+    int n = 0, cols = 0, cn = 0, rn = 0, i = -1;
+    for (client *c = CM->head; c; c=c->next) if (!ISFFT(c)) ++n;
     for (cols=0; cols <= n/2; cols++) if (cols*cols >= n) break; /* emulate square root */
     if (n == 5) cols = 2;
 
-    int rows = n/cols, cn = 0, rn = 0, i = 0, ch = hh - BORDER_WIDTH, cw = (CM->ww - BORDER_WIDTH)/(cols?cols:1);
-    for (client *c=CM->head; c; c=c->next, i++) {
-        if (c->isfullscrn || c->istransient || c->isfloating) { i--; continue; }
-=======
-    int n = 0, cols = 0, cn = 0, rn = 0, i = -1;
-    for (client *c = head; c; c=c->next) if (!ISFFT(c)) ++n;
-    for (cols=0; cols <= n/2; cols++) if (cols*cols >= n) break; /* emulate square root */
-    if (n == 5) cols = 2;
-
-    int rows = n/cols, ch = hh - BORDER_WIDTH, cw = (ww - BORDER_WIDTH)/(cols?cols:1);
-    for (client *c=head; c; c=c->next) {
+    int rows = n/cols, ch = hh - BORDER_WIDTH, cw = (CM->ww - BORDER_WIDTH)/(cols?cols:1);
+    for (client *c=CM->head; c; c=c->next) {
         if (ISFFT(c)) continue; else ++i;
->>>>>>> c33cb9a7
         if (i/rows + 1 > cols - n%cols) rows = n/cols + 1;
         xcb_move_resize(dis, c->win, CM->wx + cn*cw, CM->wy + cy + rn*ch/rows, cw - BORDER_WIDTH, ch/rows - BORDER_WIDTH);
         if (++rn >= rows) { rn = 0; cn++; }
@@ -810,15 +731,10 @@
 
     DEBUG("xcb: map request");
     xcb_get_attributes(windows, attr, 1);
-<<<<<<< HEAD
-    if (attr[0] || attr[0]->override_redirect) return;
-    if (wintoclient(ev->window))    return;
-    DEBUG("xcb: manage");
-=======
+
     if (!attr[0] || attr[0]->override_redirect) return;
     if (wintoclient(ev->window)) return;
     DEBUG("xcb: map request");
->>>>>>> c33cb9a7
 
     bool follow = false, floating = false;
     int cd = CM->current_desktop, newdsk = CM->current_desktop;
@@ -827,11 +743,7 @@
         for (unsigned int i=0; i<LENGTH(rules); i++)
             if (!strcmp(ch.class_name, rules[i].class) || !strcmp(ch.instance_name, rules[i].class)) {
                 follow = rules[i].follow;
-<<<<<<< HEAD
-                newdsk = (rules[i].desktop < 0) ? CM->current_desktop : rules[i].desktop;
-=======
-                newdsk = (rules[i].desktop < 0) ? current_desktop:rules[i].desktop;
->>>>>>> c33cb9a7
+                newdsk = (rules[i].desktop < 0) ? CM->current_desktop:rules[i].desktop;
                 floating = rules[i].floating;
                 break;
             }
@@ -845,22 +757,12 @@
         free(geometry);
     }
 
-<<<<<<< HEAD
-    select_desktop(newdsk);
-    CM->prevfocus = CM->current;
-    CM->current   = addwindow(ev->window);
-
-    xcb_icccm_get_wm_transient_for_reply(dis, xcb_icccm_get_wm_transient_for_unchecked(dis, ev->window), &transient, NULL); /* TODO: error handling */
-    CM->current->istransient = transient?true:false;
-    CM->current->isfloating  = floating || CM->current->istransient;
-=======
     if (cd != newdsk) select_desktop(newdsk);
     client *c = addwindow(ev->window);
 
     xcb_icccm_get_wm_transient_for_reply(dis, xcb_icccm_get_wm_transient_for_unchecked(dis, ev->window), &transient, NULL); /* TODO: error handling */
     c->istransient = transient?true:false;
     c->isfloating  = floating || c->istransient;
->>>>>>> c33cb9a7
 
     prop_reply  = xcb_get_property_reply(dis, xcb_get_property_unchecked(dis, 0, ev->window, netatoms[NET_WM_STATE], XCB_ATOM_ATOM, 0, 1), NULL); /* TODO: error handling */
     if (prop_reply) {
@@ -868,28 +770,12 @@
             xcb_atom_t *v = xcb_get_property_value(prop_reply);
             for (unsigned int i=0; i<prop_reply->value_len; i++)
                 DEBUGP("%d : %d\n", i, v[0]);
-<<<<<<< HEAD
-            setfullscreen(CM->current, (v[0] == netatoms[NET_FULLSCREEN]));
-=======
             setfullscreen(c, (v[0] == netatoms[NET_FULLSCREEN]));
->>>>>>> c33cb9a7
         }
         free(prop_reply);
     }
 
     /** information for stdout **/
-<<<<<<< HEAD
-    DEBUGP("transient: %d\n", CM->current->istransient);
-    DEBUGP("floating:  %d\n", CM->current->isfloating);
-
-    select_desktop(cd);
-    if (cd == newdsk) {
-        tile();
-        xcb_map_window(dis, ev->window);
-        update_current(CM->current);
-        grabbuttons(CM->current);
-    } else if (follow) change_desktop(&(Arg){.i = newdsk});
-=======
     DEBUGP("transient: %d\n", c->istransient);
     DEBUGP("floating:  %d\n", c->isfloating);
 
@@ -898,7 +784,6 @@
     if (cd != newdsk) select_desktop(cd);
     if (cd == newdsk) { xcb_map_window(dis, c->win); update_current(c); }
     else if (follow) change_desktop(&(Arg){.i = newdsk});
->>>>>>> c33cb9a7
     desktopinfo();
 }
 
@@ -933,23 +818,13 @@
             XCB_GRAB_MODE_ASYNC, XCB_GRAB_MODE_ASYNC, XCB_NONE, XCB_NONE, XCB_CURRENT_TIME), NULL);
     if (!grab_reply || grab_reply->status != XCB_GRAB_STATUS_SUCCESS) return;
 
-<<<<<<< HEAD
     if (CM->current->isfullscrn) setfullscreen(CM->current, False);
     if (!CM->current->isfloating) CM->current->isfloating = True;
+    update_current(CM->current);
 
     xcb_generic_event_t *e = NULL;
     xcb_motion_notify_event_t *ev = NULL;
     int area_monitor; bool ungrab = false;
-=======
-    if (current->isfullscrn) setfullscreen(current, False);
-    if (!current->isfloating) current->isfloating = True;
-    update_current(current);
-
-    xcb_generic_event_t *e = NULL;
-    xcb_motion_notify_event_t *ev = NULL;
-    bool ungrab = false;
-    update_current(current);
->>>>>>> c33cb9a7
     do {
         if (e) free(e); xcb_flush(dis);
         while(!(e = xcb_wait_for_event(dis))) xcb_flush(dis);
@@ -980,200 +855,108 @@
     } while(!ungrab && CM->current);
     DEBUG("xcb: ungrab");
     xcb_ungrab_pointer(dis, XCB_CURRENT_TIME);
-<<<<<<< HEAD
-    update_current(CM->current);
-    tile();
-=======
->>>>>>> c33cb9a7
 }
 
 /* each window should cover all the available screen space */
 void monocle(int hh, int cy) {
-<<<<<<< HEAD
-    for (client *c=CM->head; c; c=c->next) if (!c->isfullscrn && !c->isfloating && !c->istransient)
-        xcb_move_resize(dis, c->win, CM->wx, CM->wy + cy, CM->ww, hh);
-=======
-    for (client *c=head; c; c=c->next) if (!ISFFT(c)) xcb_move_resize(dis, c->win, 0, cy, ww, hh);
->>>>>>> c33cb9a7
+    for (client *c=CM->head; c; c=c->next) if (!ISFFT(c)) xcb_move_resize(dis, c->win, 0, cy, CM->ww, hh);
 }
 
 /* move the current client, to current->next
  * and current->next to current client's position */
 void move_down() {
-<<<<<<< HEAD
-    if (!CM->current || !CM->head->next) return;
-
-    /* p is previous, n is next, if current is head n is last, c is current */
-    client *p = NULL, *n = (CM->current->next) ? CM->current->next : CM->head;
-    for (p=CM->head; p && p->next != CM->current; p=p->next);
-    /* if there's a previous client then p->next should be what's after c
-     * ..->[p]->[c]->[n]->..  ==>  ..->[p]->[n]->[c]->..
-     */
-    if (p) p->next = CM->current->next;
-    /* else if no p client, then c is head, swapping with n should update head
-=======
     /* p is previous, c is current, n is next, if current is head n is last */
-    client *p = NULL, *n = (current->next) ? current->next:head;
-    if (!(p = prev_client(current))) return;
+    client *p = NULL, *n = (CM->current->next) ? CM->current->next:CM->head;
+    if (!(p = prev_client(CM->current))) return;
     /*
      * if c is head, swapping with n should update head to n
->>>>>>> c33cb9a7
      * [c]->[n]->..  ==>  [n]->[c]->..
      *  ^head              ^head
      *
      * else there is a previous client and p->next should be what's after c
      * ..->[p]->[c]->[n]->..  ==>  ..->[p]->[n]->[c]->..
      */
-<<<<<<< HEAD
-    else CM->head = n;
-    /* if c is the last client, c will be the current head
-=======
-    if (current == head) head = n; else p->next = current->next;
+    if (CM->current == CM->head) CM->head = n; else p->next = CM->current->next;
     /*
      * if c is the last client, c will be the current head
->>>>>>> c33cb9a7
      * [n]->..->[p]->[c]->NULL  ==>  [c]->[n]->..->[p]->NULL
      *  ^head                         ^head
      * else c will take the place of n, so c-next will be n->next
      * ..->[p]->[c]->[n]->..  ==>  ..->[p]->[n]->[c]->..
      */
-<<<<<<< HEAD
-    CM->current->next = (CM->current->next) ? n->next : n;
-    /* if c was swapped with n then they now point to the same ->next. n->next should be c
-     * ..->[p]->[c]->[n]->..  ==>  ..->[p]->[n]->..  ==>  ..->[p]->[n]->[c]->..
-     *                                        [c]-^
-     */
-    if (CM->current->next == n->next) n->next = CM->current;
-    /* else c is the last client and n is head,
-=======
-    current->next = (current->next) ? n->next:n;
+    CM->current->next = (CM->current->next) ? n->next:n;
     /*
      * if c was swapped with n then they now point to the same ->next. n->next should be c
      * ..->[p]->[c]->[n]->..  ==>  ..->[p]->[n]->..  ==>  ..->[p]->[n]->[c]->..
      *                                        [c]-^
      *
      * else c is the last client and n is head,
->>>>>>> c33cb9a7
      * so c will be move to be head, no need to update n->next
      * [n]->..->[p]->[c]->NULL  ==>  [c]->[n]->..->[p]->NULL
      *  ^head                         ^head
      */
-<<<<<<< HEAD
-    else CM->head = CM->current;
-
+    if (CM->current->next == n->next) n->next = CM->current; else CM->head = CM->current;
     tile();
-    update_current(CM->current);
-=======
-    if (current->next == n->next) n->next = current; else head = current;
-    tile();
->>>>>>> c33cb9a7
 }
 
 /* move the current client, to the previous from current and
  * the previous from  current to current client's position */
 void move_up() {
-<<<<<<< HEAD
-    if (!CM->current || !CM->head->next) return;
-
     client *pp = NULL, *p;
     /* p is previous from current or last if current is head */
-    for (p=CM->head; p->next && p->next != CM->current; p=p->next);
+    if (!(p = prev_client(CM->current))) return;
     /* pp is previous from p, or null if current is head and thus p is last */
-    if (p->next) for (pp=CM->head; pp; pp=pp->next) if (pp->next == p) break;
-    /* if p has a previous client then the next client should be current (current is c)
-     * ..->[pp]->[p]->[c]->..  ==>  ..->[pp]->[c]->[p]->..
-     */
-    if (pp) pp->next = CM->current;
-    /* if p doesn't have a previous client, then p might be head, so head must change to c
-=======
-    client *pp = NULL, *p;
-    /* p is previous from current or last if current is head */
-    if (!(p = prev_client(current))) return;
-    /* pp is previous from p, or null if current is head and thus p is last */
-    if (p->next) for (pp=head; pp && pp->next != p; pp=pp->next);
+    if (p->next) for (pp=CM->head; pp && pp->next != p; pp=pp->next);
     /*
      * if p has a previous client then the next client should be current (current is c)
      * ..->[pp]->[p]->[c]->..  ==>  ..->[pp]->[c]->[p]->..
      *
      * if p doesn't have a previous client, then p might be head, so head must change to c
->>>>>>> c33cb9a7
      * [p]->[c]->..  ==>  [c]->[p]->..
      *  ^head              ^head
      * if p is not head, then c is head (and p is last), so the new head is next of c
      * [c]->[n]->..->[p]->NULL  ==>  [n]->..->[p]->[c]->NULL
      *  ^head         ^last           ^head         ^last
      */
-<<<<<<< HEAD
-    else CM->head = (CM->current == CM->head) ? CM->current->next : CM->current;
-    /* next of p should be next of c
-=======
-    if (pp) pp->next = current; else head = (current == head) ? current->next:current;
+    if (pp) pp->next = CM->current; else CM->head = (CM->current == CM->head) ? CM->current->next:CM->current;
     /*
      * next of p should be next of c
->>>>>>> c33cb9a7
      * ..->[pp]->[p]->[c]->[n]->..  ==>  ..->[pp]->[c]->[p]->[n]->..
      * except if c was head (now c->next is head), so next of p should be c
      * [c]->[n]->..->[p]->NULL  ==>  [n]->..->[p]->[c]->NULL
      *  ^head         ^last           ^head         ^last
      */
-<<<<<<< HEAD
-    p->next = (CM->current->next == CM->head) ? CM->current : CM->current->next;
-    /* next of c should be p
-=======
-    p->next = (current->next == head) ? current:current->next;
+    p->next = (CM->current->next == CM->head) ? CM->current:CM->current->next;
     /*
      * next of c should be p
->>>>>>> c33cb9a7
      * ..->[pp]->[p]->[c]->[n]->..  ==>  ..->[pp]->[c]->[p]->[n]->..
      * except if c was head (now c->next is head), so c is must be last
      * [c]->[n]->..->[p]->NULL  ==>  [n]->..->[p]->[c]->NULL
      *  ^head         ^last           ^head         ^last
      */
-<<<<<<< HEAD
-    CM->current->next = (CM->current->next == CM->head) ? NULL : p;
-
+    CM->current->next = (CM->current->next == CM->head) ? NULL:p;
     tile();
-    update_current(CM->current);
-=======
-    current->next = (current->next == head) ? NULL:p;
-    tile();
->>>>>>> c33cb9a7
 }
 
 /* cyclic focus the next window
  * if the window is the last on stack, focus head */
 void next_win() {
-<<<<<<< HEAD
     if (!CM->current || !CM->head->next) return;
-    CM->current = (CM->prevfocus = CM->current)->next ? CM->current->next : CM->head;
-    if (CM->mode == MONOCLE) xcb_map_window(dis, CM->current->win);
-    update_current(CM->current);
-=======
-    if (!current || !head->next) return;
-    update_current(current->next ? current->next:head);
+    update_current(CM->current->next ? CM->current->next:CM->head);
 }
 
 /* get the previous client from the given
  * if no such client, return NULL */
 client* prev_client(client *c) {
-    if (!c || !head->next) return NULL;
-    client *p; for (p=head; p->next && p->next != c; p=p->next);
+    if (!c || !CM->head->next) return NULL;
+    client *p; for (p=CM->head; p->next && p->next != c; p=p->next);
     return p;
->>>>>>> c33cb9a7
 }
 
 /* cyclic focus the previous window
  * if the window is the head, focus the last stack window */
 void prev_win() {
-<<<<<<< HEAD
-    if (!CM->current || !CM->head->next) return;
-    if (CM->head == (CM->prevfocus = CM->current)) while (CM->current->next) CM->current=CM->current->next;
-    else for (client *t=CM->head; t; t=t->next) if (t->next == CM->current) { CM->current = t; break; }
-    if (CM->mode == MONOCLE) xcb_map_window(dis, CM->current->win);
-    update_current(CM->current);
-=======
-    update_current(prev_client(prevfocus = current));
->>>>>>> c33cb9a7
+    update_current(prev_client(CM->prevfocus = CM->current));
 }
 
 /* property notify is called when one of the window's properties
@@ -1217,20 +1000,10 @@
     for (bool found = false; nd<DESKTOPS && !found; nd++)
         for (select_desktop(nd), p = &CM->head; *p && !(found = *p == c); p = &(*p)->next);
     *p = c->next;
-<<<<<<< HEAD
-    CM->current = (CM->prevfocus && CM->prevfocus != c) ? CM->prevfocus : (*p) ? (CM->prevfocus = *p) : (CM->prevfocus = CM->head);
-    select_desktop(cd);
-    tile();
-    if (CM->mode == MONOCLE && cd == --nd && CM->current) xcb_map_window(dis, CM->current->win);
-    update_current(CM->current);
-    free(c);
+    free(c); c = NULL;
+    update_current(CM->prevfocus);
     select_monitor(OLDM);
-    update_current(CM->current);
-=======
-    free(c); c = NULL;
-    update_current(prevfocus);
     if (cd != nd-1) select_desktop(cd);
->>>>>>> c33cb9a7
 }
 
 /* resize the master window - check for boundary size limits
@@ -1315,12 +1088,8 @@
     DEBUGP("xcb: set fullscreen: %d\n", fullscrn);
     long data[] = { fullscrn ? netatoms[NET_FULLSCREEN] : XCB_NONE };
     if (fullscrn != c->isfullscrn) xcb_change_property(dis, XCB_PROP_MODE_REPLACE, c->win, netatoms[NET_WM_STATE], XCB_ATOM_ATOM, 32, fullscrn, data);
-<<<<<<< HEAD
-    if ((c->isfullscrn = fullscrn)) xcb_move_resize(dis, c->win, CM->wx, CM->wy, CM->ww, CM->wh + PANEL_HEIGHT);
-=======
-    if ((c->isfullscrn = fullscrn)) xcb_move_resize(dis, c->win, 0, 0, ww, wh + PANEL_HEIGHT);
+    if ((c->isfullscrn = fullscrn)) xcb_move_resize(dis, c->win, 0, 0, CM->ww, CM->wh + PANEL_HEIGHT);
     update_current(c);
->>>>>>> c33cb9a7
 }
 
 /* get numlock modifier using xcb */
@@ -1376,7 +1145,6 @@
     screen = xcb_screen_of_display(dis, default_screen);
     if (!screen) die("error: cannot aquire screen\n");
 
-<<<<<<< HEAD
     /* check if another wm is running */
     if (xcb_checkotherwm()) die("error: other wm is running\n");
 
@@ -1408,12 +1176,6 @@
                 screen->width_in_pixels - BORDER_WIDTH,
                 screen->height_in_pixels - (SHOW_PANEL ? PANEL_HEIGHT : 0) - BORDER_WIDTH);
     }
-=======
-    ww = screen->width_in_pixels;
-    wh = screen->height_in_pixels - PANEL_HEIGHT;
-    master_size = ((mode == BSTACK) ? wh:ww) * MASTER_SIZE;
-    for (unsigned int i=0; i<DESKTOPS; i++) save_desktop(i);
->>>>>>> c33cb9a7
 
     win_focus   = getcolor(FOCUS);
     win_unfocus = getcolor(UNFOCUS);
@@ -1470,24 +1232,11 @@
 
 /* arrange windows in normal or bottom stack tile */
 void stack(int hh, int cy) {
-<<<<<<< HEAD
-    client *c;
-    int n = 0, d = 0, z = (CM->mode == BSTACK ? CM->ww : hh), cx = 0, cw = 0, ch = 0;
-
-    /* count stack windows - start from head->next */
-    for (n=0, c=CM->head->next; c; c=c->next) if (!c->isfullscrn && !c->isfloating && !c->istransient) ++n;
-
-    /* grab the first non-floating, non-fullscreen window and place it on master
-     * if it's a stack window, remove it from the stack count (--n)
-     */
-    for (c=CM->head; c && (c->isfullscrn || c->isfloating || c->istransient); c=c->next, --n);
-=======
-    client *c = NULL, *t = NULL; bool b = mode == BSTACK;
-    int n = 0, d = 0, z = b ? ww:hh, ma = master_size;
+    client *c = NULL, *t = NULL; bool b = CM->mode == BSTACK;
+    int n = 0, d = 0, z = b ? CM->ww:hh, ma = CM->master_size;
 
     /* count stack windows and grab first non-floating, non-fullscreen window */
-    for (t = head; t; t=t->next) if (!ISFFT(t)) { if (c) ++n; else c = t; }
->>>>>>> c33cb9a7
+    for (t = CM->head; t; t=t->next) if (!ISFFT(t)) { if (c) ++n; else c = t; }
 
     /* if there is only one window, it should cover the available screen space
      * if there is only one stack window (n == 1) then we don't care about growth
@@ -1512,47 +1261,19 @@
      *     so we get that remaining space and merge growth to it (d) : (z - growth) % n + growth
      *     finally we know each client's height, and how many pixels should be added to
      *     the first stack window so that it satisfies growth, and doesn't create gaps
-<<<<<<< HEAD
-     *     on the bottom of the screen.
-     */
-    if (c && n < 1) {
-        xcb_move_resize(dis, c->win, CM->wx + cx, CM->wy + cy, CM->ww - 2*BORDER_WIDTH, hh - 2*BORDER_WIDTH);
-        return;
-    } else if (c && n > 1) { d = (z - CM->growth) % n + CM->growth; z = (z - CM->growth) / n; }
-
-    /* tile the first non-floating, non-fullscreen window to cover the master area */
-    if (c) (CM->mode == BSTACK) ? xcb_move_resize(dis, c->win, CM->wx + cx, CM->wy + cy, CM->ww - 2*BORDER_WIDTH, CM->master_size - BORDER_WIDTH)
-                                : xcb_move_resize(dis, c->win, CM->wx + cx, CM->wy + cy, CM->master_size - BORDER_WIDTH, hh - 2*BORDER_WIDTH);
-
-    /* tile the next non-floating, non-fullscreen stack window with growth/d */
-    if (c) for (c=c->next; c && (c->isfullscrn || c->isfloating || c->istransient); c=c->next);
-    if (c) (CM->mode == BSTACK) ? xcb_move_resize(dis, c->win, CM->wx + cx, CM->wy + (cy += CM->master_size),
-                              (cw =  z - BORDER_WIDTH)  - BORDER_WIDTH + d,
-                              (ch = hh - BORDER_WIDTH*2 - CM->master_size))
-                            : xcb_move_resize(dis, c->win, CM->wx + (cx += CM->master_size), CM->wy + cy,
-                              (cw = CM->ww - BORDER_WIDTH*2 - CM->master_size),
-                              (ch =  z - BORDER_WIDTH)  - BORDER_WIDTH + d);
-
-    /* tile the rest of the non-floating, non-fullscreen stack windows */
-    if (c) for (CM->mode==BSTACK?(cx+=cw+d):(cy+=ch+d), c=c->next; c; c=c->next)
-        if (!c->isfullscrn && !c->isfloating && !c->istransient) {
-            xcb_move_resize(dis, c->win, CM->wx + cx, CM->wy + cy, cw, ch);
-            (CM->mode == BSTACK) ? (cx+=z) : (cy+=z);
-        }
-=======
      *     on the bottom of the screen.  */
     if (!c) return; else if (!n) {
-        xcb_move_resize(dis, c->win, 0, cy, ww - 2*BORDER_WIDTH, hh - 2*BORDER_WIDTH);
+        xcb_move_resize(dis, c->win, 0, cy, CM->ww - 2*BORDER_WIDTH, hh - 2*BORDER_WIDTH);
         return;
-    } else if (n > 1) { d = (z - growth)%n + growth; z = (z - growth)/n; }
+    } else if (n > 1) { d = (z - CM->growth)%n + CM->growth; z = (z - CM->growth)/n; }
 
     /* tile the first non-floating, non-fullscreen window to cover the master area */
-    if (b) xcb_move_resize(dis, c->win, 0, cy, ww - 2*BORDER_WIDTH, ma - BORDER_WIDTH);
+    if (b) xcb_move_resize(dis, c->win, 0, cy, CM->ww - 2*BORDER_WIDTH, ma - BORDER_WIDTH);
     else   xcb_move_resize(dis, c->win, 0, cy, ma - BORDER_WIDTH, hh - 2*BORDER_WIDTH);
 
     /* tile the next non-floating, non-fullscreen (first) stack window with growth|d */
     for (c=c->next; c && ISFFT(c); c=c->next);
-    int cx = b ? 0:ma, cw = (b ? hh:ww) - 2*BORDER_WIDTH - ma, ch = z - BORDER_WIDTH;
+    int cx = b ? 0:ma, cw = (b ? hh:CM->ww) - 2*BORDER_WIDTH - ma, ch = z - BORDER_WIDTH;
     if (b) xcb_move_resize(dis, c->win, cx, cy += ma, ch - BORDER_WIDTH + d, cw);
     else   xcb_move_resize(dis, c->win, cx, cy, cw, ch - BORDER_WIDTH + d);
 
@@ -1562,7 +1283,6 @@
         if (b) { xcb_move_resize(dis, c->win, cx, cy, ch, cw); cx += z; }
         else   { xcb_move_resize(dis, c->win, cx, cy, cw, ch); cy += z; }
     }
->>>>>>> c33cb9a7
 }
 
 /* swap master window with current or
@@ -1571,49 +1291,26 @@
  * is behind us, so move_up until we
  * are the head */
 void swap_master() {
-<<<<<<< HEAD
-    if (!CM->current || !CM->head->next || CM->mode == MONOCLE) return;
+    if (!CM->current || !CM->head->next) return;
     if (CM->current == CM->head) move_down();
     else while (CM->current != CM->head) move_up();
     update_current(CM->head);
-    tile();
-=======
-    if (!current || !head->next) return;
-    if (current == head) move_down();
-    else while (current != head) move_up();
-    update_current(head);
->>>>>>> c33cb9a7
 }
 
 /* switch the tiling mode and reset all floating windows */
 void switch_mode(const Arg *arg) {
-<<<<<<< HEAD
     if (CM->mode == arg->i) for (client *c=CM->head; c; c=c->next) c->isfloating = False;
-    if (CM->mode == MONOCLE) for (client *c=CM->head; c; c=c->next) xcb_map_window(dis, c->win);
     CM->mode = arg->i;
-    CM->master_size = (CM->mode == BSTACK ? CM->wh : CM->ww) * MASTER_SIZE;
-    tile();
+    CM->master_size = (CM->mode == BSTACK ? CM->wh:CM->ww) * MASTER_SIZE;
     update_current(CM->current);
-=======
-    if (mode == arg->i) for (client *c=head; c; c=c->next) c->isfloating = False;
-    mode = arg->i;
-    master_size = (mode == BSTACK ? wh:ww) * MASTER_SIZE;
-    update_current(current);
->>>>>>> c33cb9a7
     desktopinfo();
 }
 
 /* tile all windows of current desktop - call the handler tiling function */
 void tile(void) {
-<<<<<<< HEAD
     if (!CM->head) return; /* nothing to arange */
-    layout[CM->head->next ? CM->mode : MONOCLE](CM->wh + (CM->showpanel ? 0 : PANEL_HEIGHT),
-                                          (TOP_PANEL && CM->showpanel ? PANEL_HEIGHT : 0));
-=======
-    if (!head) return; /* nothing to arange */
-    layout[head->next ? mode : MONOCLE](wh + (showpanel ? 0:PANEL_HEIGHT),
-                                (TOP_PANEL && showpanel ? PANEL_HEIGHT:0));
->>>>>>> c33cb9a7
+    layout[CM->head->next ? CM->mode : MONOCLE](CM->wh + (CM->showpanel ? 0:PANEL_HEIGHT),
+                                (TOP_PANEL && CM->showpanel ? PANEL_HEIGHT:0));
 }
 
 /* toggle visibility state of the panel */
@@ -1643,70 +1340,34 @@
 void update_current(client *c) {
     if (!c) {
         xcb_delete_property(dis, screen->root, netatoms[NET_ACTIVE]);
-        current = prevfocus = NULL;
+        CM->current = CM->prevfocus = NULL;
         return;
-<<<<<<< HEAD
-    } else CM->current = c;
-
-    for (int m=0; m<MONITORS; m++) {
-        for (c=monitors[m].head; c; c=c->next) {
-            xcb_border_width(dis, c->win, (!monitors[m].head->next || c->isfullscrn || (monitors[m].mode == MONOCLE && (!c->isfloating && !c->istransient))) ? 0 : BORDER_WIDTH);
-            xcb_change_window_attributes(dis, c->win, XCB_CW_BORDER_PIXEL, (CM->current == c ? &win_focus : &win_unfocus));
-            if (CLICK_TO_FOCUS) xcb_grab_button(dis, 1, c->win, XCB_EVENT_MASK_BUTTON_PRESS, XCB_GRAB_MODE_ASYNC, XCB_GRAB_MODE_ASYNC,
-               screen->root, XCB_NONE, XCB_BUTTON_INDEX_1, XCB_BUTTON_MASK_ANY);
-        }
-    }
-
+    } else if (c == CM->prevfocus) { CM->current = CM->prevfocus; CM->prevfocus = prev_client(CM->current);
+    } else if (c != CM->current) { CM->prevfocus = CM->current; CM->current = c; }
+
+    for (c=CM->head; c; c=c->next) {
+        xcb_border_width(dis, c->win, (!CM->head->next || c->isfullscrn || (CM->mode == MONOCLE && (!c->isfloating && !c->istransient))) ? 0 : BORDER_WIDTH);
+        xcb_change_window_attributes(dis, c->win, XCB_CW_BORDER_PIXEL, (CM->current == c ? &win_focus : &win_unfocus));
+        if (CLICK_TO_FOCUS) xcb_grab_button(dis, 1, c->win, XCB_EVENT_MASK_BUTTON_PRESS, XCB_GRAB_MODE_ASYNC, XCB_GRAB_MODE_ASYNC,
+           screen->root, XCB_NONE, XCB_BUTTON_INDEX_1, XCB_BUTTON_MASK_ANY);
+        if (c->isfloating || c->istransient) continue;
+        xcb_raise_window(dis, c->win);
+    }
+
+    if (CM->current->isfloating || CM->current->istransient) xcb_raise_window(dis, CM->current->win);
     xcb_change_property(dis, XCB_PROP_MODE_REPLACE, screen->root, netatoms[NET_ACTIVE], XCB_ATOM_WINDOW, 32, 1, &CM->current->win);
     xcb_set_input_focus(dis, XCB_INPUT_FOCUS_POINTER_ROOT, CM->current->win, XCB_CURRENT_TIME);
-    if (CLICK_TO_FOCUS) xcb_ungrab_button(dis, XCB_BUTTON_INDEX_1, CM->current->win, XCB_BUTTON_MASK_ANY);
-
-    /* keep transient and floating windows on top of regular windows */
-    bool r = false;
-    if (CM->current->isfloating || CM->current->istransient)                { xcb_raise_window(dis, CM->current->win); r = true; }
-    else for(c=CM->head; c; c=c->next) if (c->istransient || c->isfloating) { xcb_raise_window(dis, c->win);           r = true; }
-    if (!r) xcb_raise_window(dis, CM->current->win);
-
     if (CLICK_TO_FOCUS) grabbuttons(CM->current);
-=======
-    } else if (c == prevfocus) { current = prevfocus; prevfocus = prev_client(current);
-    } else if (c != current) { prevfocus = current; current = c; }
-
-    for (c=head; c; c=c->next) {
-        xcb_border_width(dis, c->win, (!head->next || c->isfullscrn || (mode == MONOCLE && (!c->isfloating && !c->istransient))) ? 0 : BORDER_WIDTH);
-        xcb_change_window_attributes(dis, c->win, XCB_CW_BORDER_PIXEL, (current == c ? &win_focus : &win_unfocus));
-        if (CLICK_TO_FOCUS) xcb_grab_button(dis, 1, c->win, XCB_EVENT_MASK_BUTTON_PRESS, XCB_GRAB_MODE_ASYNC, XCB_GRAB_MODE_ASYNC,
-           screen->root, XCB_NONE, XCB_BUTTON_INDEX_1, XCB_BUTTON_MASK_ANY);
-        if (current->isfloating || current->istransient) continue;
-        xcb_raise_window(dis, c->win);
-    }
-
-    if (current->isfloating || current->istransient) xcb_raise_window(dis, current->win);
-    xcb_change_property(dis, XCB_PROP_MODE_REPLACE, screen->root, netatoms[NET_ACTIVE], XCB_ATOM_WINDOW, 32, 1, &current->win);
-    xcb_set_input_focus(dis, XCB_INPUT_FOCUS_POINTER_ROOT, current->win, XCB_CURRENT_TIME);
-    if (CLICK_TO_FOCUS) grabbuttons(current);
     tile();
->>>>>>> c33cb9a7
 }
 
 /* find to which client the given window belongs to */
 client* wintoclient(xcb_window_t w) {
     client *c = NULL;
-<<<<<<< HEAD
-    int d = 0, m = 0, OLDM = current_monitor, cd; bool found = false;
-    for (; m<MONITORS && !found; ++m) {
-        select_monitor(m); d = 0; cd = CM->current_desktop;
-        for (; d<DESKTOPS && !found; ++d)
-            for (select_desktop(d), c=monitors[m].head; c && !(found = (w == c->win)); c=c->next);
-        select_desktop(cd);
-    }
-    select_monitor(OLDM);
-=======
-    int d = 0, cd = current_desktop;
+    int d = 0, cd = CM->current_desktop;
     for (bool found = false; d<DESKTOPS && !found; ++d)
-        for (select_desktop(d), c=head; c && !(found = (w == c->win)); c=c->next);
+        for (select_desktop(d), c=CM->head; c && !(found = (w == c->win)); c=c->next);
     if (cd != d-1) select_desktop(cd);
->>>>>>> c33cb9a7
     return c;
 }
 
