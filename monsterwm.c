/* see license for copyright and license */

#include <stdlib.h>
#include <stdio.h>
#include <stdarg.h>
#include <stdbool.h>
#include <unistd.h>
#include <string.h>
#include <signal.h>
#include <sys/wait.h>
#include <X11/keysym.h>
#include <xcb/xcb.h>
#include <xcb/xcb_atom.h>
#include <xcb/xcb_icccm.h>
#include <xcb/xcb_keysyms.h>

/* TODO: Reduce SLOC */

/* set this to 1 to enable debug prints */
#if 0
#  define DEBUG(x)      puts(x);
#  define DEBUGP(x,...) printf(x, ##__VA_ARGS__);
#else
#  define DEBUG(x)      ;
#  define DEBUGP(x,...) ;
#endif

/* upstream compatility */
#define True  true
#define False false
#define Mod1Mask     XCB_MOD_MASK_1
#define Mod4Mask     XCB_MOD_MASK_4
#define ShiftMask    XCB_MOD_MASK_SHIFT
#define ControlMask  XCB_MOD_MASK_CONTROL
#define Button1      XCB_BUTTON_INDEX_1
#define Button2      XCB_BUTTON_INDEX_2
#define Button3      XCB_BUTTON_INDEX_3
#define XCB_MOVE_RESIZE XCB_CONFIG_WINDOW_X | XCB_CONFIG_WINDOW_Y | XCB_CONFIG_WINDOW_WIDTH | XCB_CONFIG_WINDOW_HEIGHT
#define XCB_MOVE        XCB_CONFIG_WINDOW_X | XCB_CONFIG_WINDOW_Y
#define XCB_RESIZE      XCB_CONFIG_WINDOW_WIDTH | XCB_CONFIG_WINDOW_HEIGHT

static char *WM_ATOM_NAME[]   = { "WM_PROTOCOLS", "WM_DELETE_WINDOW" };
static char *NET_ATOM_NAME[]  = { "_NET_SUPPORTED", "_NET_WM_STATE_FULLSCREEN", "_NET_WM_STATE", "_NET_ACTIVE_WINDOW" };

#define LENGTH(x) (sizeof(x)/sizeof(*x))
#define CLEANMASK(mask) (mask & ~(numlockmask | XCB_MOD_MASK_LOCK))
#define BUTTONMASK      XCB_EVENT_MASK_BUTTON_PRESS|XCB_EVENT_MASK_BUTTON_RELEASE

/* mouse motion actions */
enum { RESIZE, MOVE, };
/* tiling layout modes */
enum { TILE, MONOCLE, BSTACK, GRID, };
/* wm and net atoms selected through wmatoms and netatoms arrays */
enum { WM_PROTOCOLS, WM_DELETE_WINDOW, WM_COUNT };
enum { NET_SUPPORTED, NET_FULLSCREEN, NET_WM_STATE, NET_ACTIVE, NET_COUNT };

/* argument structure to be passed to function by config.h
 * com  - a command to run
 * i    - an integer to indicate different states
 */
typedef union {
    const char** com;
    const int i;
} Arg;

/* a key struct represents a combination of
 * mod      - a modifier mask
 * keysym   - and the key pressed
 * func     - the function to be triggered because of the above combo
 * arg      - the argument to the function
 */
typedef struct {
    unsigned int mod;
    xcb_keysym_t keysym;
    void (*func)(const Arg *);
    const Arg arg;
} key;

/* a button struct represents a combination of
 * mask     - a modifier mask
 * button   - and the mouse button pressed
 * func     - the function to be triggered because of the above combo
 * arg      - the argument to the function
 */
typedef struct {
    unsigned int mask;
    xcb_button_t button;
    void (*func)(const Arg *);
    const Arg arg;
} Button;

/* a client is a wrapper to a window that additionally
 * holds some properties for that window
 *
 * next         - the client after this one, or NULL if the current is the only or last client
 * isurgent     - the window received an urgent hint
 * istransient  - the window is transient
 * isfullscreen - the window is fullscreen
 * isfloating   - the window is floating
 * win          - the window
 *
 * istransient is separate from isfloating as floating window can be reset
 * to their tiling positions, while the transients will always be floating
 */
typedef struct client {
    struct client *next;
    bool isurgent, istransient, isfullscreen, isfloating;
    xcb_window_t win;
} client;

/* properties of each desktop
 * master_size  - the size of the master window
 * mode         - the desktop's tiling layout mode
 * growth       - growth factor of the first stack window
 * head         - the start of the client list
 * current      - the currently highlighted window
 * prevfocus    - the client that previously had focus
 * showpanel    - the visibility status of the panel
 */
typedef struct {
    int master_size, mode, growth;
    client *head, *current, *prevfocus;
    bool showpanel;
} desktop;

/* define behavior of certain applications
 * configured in config.h
 * class    - the class or name of the instance
 * desktop  - what desktop it should be spawned at
 * follow   - whether to change desktop focus to the specified desktop
 */
typedef struct {
    const char *class;
    const int desktop;
    const bool follow;
    const bool floating;
} AppRule;

/* Functions */
static client* addwindow(xcb_window_t w);
static void buttonpress(xcb_generic_event_t *e);
static void change_desktop(const Arg *arg);
static void cleanup(void);
static void client_to_desktop(const Arg *arg);
static void clientmessage(xcb_generic_event_t *e);
static void configurerequest(xcb_generic_event_t *e);
static void desktopinfo(void);
static void destroynotify(xcb_generic_event_t *e);
static void die(const char* errstr, ...);
static void enternotify(xcb_generic_event_t *e);
static void focusurgent();
static unsigned int getcolor(char* color);
static void grabbuttons(client *c);
static void grabkeys(void);
static void keypress(xcb_generic_event_t *e);
static void killclient();
static void last_desktop();
static void maprequest(xcb_generic_event_t *e);
static void move_down();
static void move_up();
static void mousemotion(const Arg *arg);
static void next_win();
static void prev_win();
static void propertynotify(xcb_generic_event_t *e);
static void quit(const Arg *arg);
static void removeclient(client *c);
static void resize_master(const Arg *arg);
static void resize_stack(const Arg *arg);
static void rotate_desktop(const Arg *arg);
static void run(void);
static void save_desktop(int i);
static void select_desktop(int i);
static void sendevent(xcb_window_t, int atom);
static void setfullscreen(client *c, bool fullscreen);
static int setup(int default_screen);
static void sigchld();
static void spawn(const Arg *arg);
static void swap_master();
static void switch_mode(const Arg *arg);
static void tile(void);
static void togglepanel();
static void update_current(client *c);
static void unmapnotify(xcb_generic_event_t *e);
static client* wintoclient(xcb_window_t w);

#include "config.h"

/* variables */
static bool running = true;
static bool showpanel = SHOW_PANEL;
static int retval = 0;
static int current_desktop = 0;
static int previous_desktop = 0;
static int growth = 0;
static int mode = DEFAULT_MODE;
static int master_size;
static int wh; /* window area height - screen height minus the border size and panel height */
static int ww; /* window area width - screen width minus the border size */
static unsigned int win_unfocus, win_focus;
static unsigned int numlockmask = 0; /* dynamic key lock mask */
static xcb_connection_t *dis;
static xcb_screen_t *screen;
static client *head, *prevfocus, *current;

static xcb_atom_t wmatoms[WM_COUNT], netatoms[NET_COUNT];
static desktop desktops[DESKTOPS];

/* events array
 * on receival of a new event, call the appropriate function to handle it
 */
static void (*events[XCB_NO_OPERATION])(xcb_generic_event_t *e);

/* get screen of display */
static xcb_screen_t *screen_of_display(xcb_connection_t *con, int screen) {
    xcb_screen_iterator_t iter;

    iter = xcb_setup_roots_iterator(xcb_get_setup(con));
    for (; iter.rem; --screen, xcb_screen_next(&iter))
        if (screen == 0) return iter.data;

    return NULL;
}

/* wrapper to move and resize window */
static inline void xcb_move_resize(xcb_connection_t *con, xcb_window_t win, int x, int y, int w, int h) {
    unsigned int pos[4] = { x, y, w, h };
    xcb_configure_window(con, win, XCB_MOVE_RESIZE, pos);
}

/* wrapper to move window */
static inline void xcb_move(xcb_connection_t *con, xcb_window_t win, int x, int y) {
    unsigned int pos[2] = { x, y };
    xcb_configure_window(con, win, XCB_MOVE, pos);
}

/* wrapper to resize window */
static inline void xcb_resize(xcb_connection_t *con, xcb_window_t win, int w, int h) {
    unsigned int pos[2] = { w, h };
    xcb_configure_window(con, win, XCB_RESIZE, pos);
}

/* wrapper to raise window */
static inline void xcb_raise_window(xcb_connection_t *con, xcb_window_t win) {
    unsigned int arg[1] = { XCB_STACK_MODE_ABOVE };
    xcb_configure_window(con, win, XCB_CONFIG_WINDOW_STACK_MODE, arg);
}

/* wrapper to set xcb border width */
static inline void xcb_border_width(xcb_connection_t *con, xcb_window_t win, int w) {
    unsigned int arg[1] = { w };
    xcb_configure_window(con, win, XCB_CONFIG_WINDOW_BORDER_WIDTH, arg);
}

/* wrapper to get xcb keysymbol from keycode */
static xcb_keysym_t xcb_get_keysym(xcb_keycode_t keycode) {
    xcb_key_symbols_t *keysyms;
    xcb_keysym_t       keysym;

    if (!(keysyms = xcb_key_symbols_alloc(dis))) return 0;
    keysym = xcb_key_symbols_get_keysym(keysyms, keycode, 0);
    xcb_key_symbols_free(keysyms);

    return keysym;
}

/* wrapper to get xcb keycodes from keysymbol */
static xcb_keycode_t* xcb_get_keycodes(xcb_keysym_t keysym) {
    xcb_key_symbols_t *keysyms;
    xcb_keycode_t     *keycode;

    if (!(keysyms = xcb_key_symbols_alloc(dis))) return NULL;
    keycode = xcb_key_symbols_get_keycode(keysyms, keysym);
    xcb_key_symbols_free(keysyms);

    return keycode;
}

/* retieve RGB color from hex (think of html) */
static unsigned int xcb_get_colorpixel(char *hex) {
    char strgroups[3][3]  = {{hex[1], hex[2], '\0'},
                             {hex[3], hex[4], '\0'},
                             {hex[5], hex[6], '\0'}};
    unsigned int rgb16[3] = {(strtol(strgroups[0], NULL, 16)),
                             (strtol(strgroups[1], NULL, 16)),
                             (strtol(strgroups[2], NULL, 16))};

    return (rgb16[0] << 16) + (rgb16[1] << 8) + rgb16[2];
}

/* wrapper to get atoms using xcb */
static void xcb_get_atoms(char **names, xcb_atom_t *atoms, unsigned int count) {
    xcb_intern_atom_cookie_t cookies[count];
    xcb_intern_atom_reply_t  *reply;

    for (unsigned int i = 0; i < count; i++)
        cookies[i] = xcb_intern_atom(dis, 0, strlen(names[i]), names[i]);

    /* get responses */
    for (unsigned int i = 0; i < count; i++) {
        reply = xcb_intern_atom_reply(dis, cookies[i], NULL); /* TODO: Handle error */
        if (reply) {
            DEBUGP("%s : %d\n", names[i], reply->atom);
            atoms[i] = reply->atom;
            free(reply);
        } else puts("WARN: monsterwm failed to register %s atom.\nThings might not work right.");
    }
}

/* wrapper to window get attributes using xcb */
static void xcb_get_attributes(xcb_window_t *windows, xcb_get_window_attributes_reply_t **reply, unsigned int count) {
    xcb_get_window_attributes_cookie_t cookies[count];

    for (unsigned int i = 0; i < count; i++)
       cookies[i] = xcb_get_window_attributes(dis, windows[i]);

    for (unsigned int i = 0; i < count; i++)
       reply[i] = xcb_get_window_attributes_reply(dis, cookies[i], NULL); /* TODO: Handle error */
}

/* check if other wm exists */
static int checkotherwm(void) {
    xcb_generic_error_t *error;
    unsigned int mask = XCB_CW_EVENT_MASK;
    unsigned int values[1] = {XCB_EVENT_MASK_SUBSTRUCTURE_REDIRECT|XCB_EVENT_MASK_SUBSTRUCTURE_NOTIFY|
                              XCB_EVENT_MASK_PROPERTY_CHANGE|XCB_EVENT_MASK_BUTTON_PRESS};

    error = xcb_request_check(dis, xcb_change_window_attributes_checked(dis, screen->root, mask, values));
    xcb_flush(dis);

    if (error) return 1;
    return 0;
}

/* create a new client and add the new window
 * window should notify of property change events
 */
client* addwindow(xcb_window_t w) {
    client *c, *t;
    if (!(c = (client *)calloc(1, sizeof(client))))
        die("error: could not calloc() %u bytes\n", sizeof(client));

    if (!head) head = c;
    else if (ATTACH_ASIDE) {
        for(t=head; t->next; t=t->next); /* get the last client */
        t->next = c;
    } else {
        c->next = (t = head);
        head = c;
    }

    prevfocus = current;
    unsigned int mask = XCB_CW_EVENT_MASK;
    unsigned int values[1] = { XCB_EVENT_MASK_PROPERTY_CHANGE|(FOLLOW_MOUSE?XCB_EVENT_MASK_ENTER_WINDOW:0) };
    xcb_change_window_attributes_checked(dis, (current=c)->win = w, mask, values);
    return c;
}

/* on the press of a button check to see if there's a binded function to call */
void buttonpress(xcb_generic_event_t *e) {
    xcb_button_press_event_t *ev = (xcb_button_press_event_t*)e;
    DEBUGP("xcb: button press: %d state: %d\n", ev->detail, ev->state);

    client *c = wintoclient(ev->event);
    if (!c) return;
    if (CLICK_TO_FOCUS && current != c && ev->detail == XCB_BUTTON_INDEX_1) update_current(c);

    for (unsigned int i=0; i<LENGTH(buttons); i++)
        if (buttons[i].func && buttons[i].button == ev->detail &&
            CLEANMASK(buttons[i].mask) == CLEANMASK(ev->state)) {
            update_current(c);
            buttons[i].func(&(buttons[i].arg));
        }
}

/* focus another desktop
 * to avoid flickering
 * first map the new windows
 * if the layout mode is fullscreen map only one window
 * then unmap previous windows
 */
void change_desktop(const Arg *arg) {
    if (arg->i == current_desktop) return;
    previous_desktop = current_desktop;
    select_desktop(arg->i);
    tile();
    if (mode == MONOCLE && current) xcb_map_window(dis, current->win);
    else for (client *c=head; c; c=c->next) xcb_map_window(dis, c->win);
    update_current(current);
    select_desktop(previous_desktop);
    for (client *c=head; c; c=c->next) xcb_unmap_window(dis, c->win);
    select_desktop(arg->i);
    desktopinfo();
}

/* remove all windows in all desktops by sending a delete message */
void cleanup(void) {
    xcb_query_tree_reply_t  *reply;
    unsigned int nchildren;

    xcb_ungrab_key(dis, XCB_GRAB_ANY, screen->root, XCB_MOD_MASK_ANY);
    reply  = xcb_query_tree_reply(dis, xcb_query_tree(dis, screen->root), NULL); /* TODO: error handling */
    if (reply) {
        nchildren = reply[0].children_len;
        for (unsigned int i = 0; i<nchildren; i++) sendevent(reply[i].parent, WM_DELETE_WINDOW);
        free(reply);
    }
    xcb_set_input_focus(dis, XCB_NONE, XCB_INPUT_FOCUS_POINTER_ROOT, XCB_CURRENT_TIME);
    xcb_flush(dis);
}

/* move a client to another desktop
 * store the client's window
 * remove the client
 * add the window to the new desktop
 * if defined change focus to the new desktop
 *
 * keep in mind that current pointer might
 * change with each select_desktop() invocation
 */
void client_to_desktop(const Arg *arg) {
    if (arg->i == current_desktop || !current) return;
    xcb_window_t w = current->win;
    int cd = current_desktop;

    xcb_unmap_window(dis, current->win);
    if (current->isfullscreen) setfullscreen(current, false);
    removeclient(current);

    select_desktop(arg->i);
    current = addwindow(w);

    select_desktop(cd);
    tile();
    update_current(current);
    if (FOLLOW_WINDOW) change_desktop(arg);
    desktopinfo();
}

/* check if window requested fullscreen or activation
 * To change the state of a mapped window, a client MUST
 * send a _NET_WM_STATE client message to the root window
 * message_type must be _NET_WM_STATE
 *   data.l[0] is the action to be taken
 *   data.l[1] is the property to alter three actions:
 *     remove/unset _NET_WM_STATE_REMOVE=0
 *     add/set _NET_WM_STATE_ADD=1,
 *     toggle _NET_WM_STATE_TOGGLE=2
 */
void clientmessage(xcb_generic_event_t *e) {
    xcb_client_message_event_t *ev = (xcb_client_message_event_t*)e;
    client *c = wintoclient(ev->window);

    if (ev->format != 32) return;
    DEBUGP("xcb: client message: %d, %d, %d\n", ev->data.data32[0], ev->data.data32[1], ev->data.data32[2]);
    if (c && ev->type == netatoms[NET_WM_STATE] && ((xcb_atom_t)ev->data.data32[1]
        == netatoms[NET_FULLSCREEN] || (xcb_atom_t)ev->data.data32[2] == netatoms[NET_FULLSCREEN]))
        setfullscreen(c, (ev->data.data32[0] == 1 || (ev->data.data32[0] == 2 && !c->isfullscreen)));
    else if (c && ev->type == netatoms[NET_ACTIVE]) current = c;
    tile();
    update_current(current);
}

/* a configure request means that the window requested changes in its geometry
 * state. if the window is fullscreen discard and fill the screen, else set the
 * appropriate values as requested, and tile the window again so that it fills
 * the gaps that otherwise could have been created
 */
void configurerequest(xcb_generic_event_t *e) {
    xcb_configure_request_event_t *ev = (xcb_configure_request_event_t*)e;
    client *c = wintoclient(ev->window);

    if (c && c->isfullscreen)
        xcb_move_resize(dis, c->win, 0, 0, ww + BORDER_WIDTH, wh + BORDER_WIDTH + PANEL_HEIGHT);
    else {
        unsigned int v[7];
        unsigned int i = 0;
        if (ev->value_mask & XCB_CONFIG_WINDOW_X)              v[i++] = ev->x;
        if (ev->value_mask & XCB_CONFIG_WINDOW_Y)              v[i++] = ev->y + (showpanel && TOP_PANEL) ? PANEL_HEIGHT : 0;
        if (ev->value_mask & XCB_CONFIG_WINDOW_WIDTH)          v[i++] = (ev->width  < ww - BORDER_WIDTH) ? ev->width  : ww + BORDER_WIDTH;
        if (ev->value_mask & XCB_CONFIG_WINDOW_HEIGHT)         v[i++] = (ev->height < wh - BORDER_WIDTH) ? ev->height : wh + BORDER_WIDTH;
        if (ev->value_mask & XCB_CONFIG_WINDOW_BORDER_WIDTH)   v[i++] = ev->border_width;
        if (ev->value_mask & XCB_CONFIG_WINDOW_SIBLING)        v[i++] = ev->sibling;
        if (ev->value_mask & XCB_CONFIG_WINDOW_STACK_MODE)     v[i++] = ev->stack_mode;
        xcb_configure_window(dis, ev->window, ev->value_mask, v);
    }
    tile();
}

/* output info about the desktops on standard output stream
 *
 * the info is a list of ':' separated values for each desktop
 * desktop to desktop info is separated by ' ' single spaces
 * the info values are
 *   the desktop number/id
 *   the desktop's client count
 *   the desktop's tiling layout mode/id
 *   whether the desktop is the current focused (1) or not (0)
 *   whether any client in that desktop has received an urgent hint
 *
 * once the info is collected, immediately flush the stream
 */
void desktopinfo(void) {
    bool urgent = false;
    int cd = current_desktop, n=0, d=0;
    for (client *c; d<DESKTOPS; d++) {
        for (select_desktop(d), c=head, n=0, urgent=false; c; c=c->next, ++n) if (c->isurgent) urgent = true;
        fprintf(stdout, "%d:%d:%d:%d:%d%c", d, n, mode, current_desktop == cd, urgent, d+1==DESKTOPS?'\n':' ');
    }
    fflush(stdout);
    select_desktop(cd);
}

/* a destroy notification is received when a window is being closed
 * on receival, remove the appropriate client that held that window
 */
void destroynotify(xcb_generic_event_t *e) {
    DEBUG("xcb: destoroy notify");
    xcb_destroy_notify_event_t *ev = (xcb_destroy_notify_event_t*)e;
    client *c = wintoclient(ev->window);
    if (c) removeclient(c);
    desktopinfo();
}

/* print a message on standard error stream
 * and exit with failure exit code
 */
void die(const char *errstr, ...) {
    va_list ap;
    va_start(ap, errstr);
    vfprintf(stderr, errstr, ap);
    va_end(ap);
    exit(EXIT_FAILURE);
}

/* when the mouse enters a window's borders
 * the window, if notifying of such events (EnterWindowMask)
 * will notify the wm and will get focus
 */
void enternotify(xcb_generic_event_t *e) {
    xcb_enter_notify_event_t *ev = (xcb_enter_notify_event_t*)e;
    if (!FOLLOW_MOUSE) return;
    DEBUG("xcb: enter notify");
    client *c = wintoclient(ev->event);
    if (c && ev->mode == XCB_NOTIFY_MODE_NORMAL && ev->detail != XCB_NOTIFY_DETAIL_INFERIOR) update_current(c);
}

/* find and focus the client which received
 * the urgent hint in the current desktop
 */
void focusurgent() {
    for (client *c=head; c; c=c->next) if (c->isurgent) update_current(c);
}

/* get a pixel with the requested color
 * to fill some window area - borders
 */
unsigned int getcolor(char* color) {
    xcb_colormap_t map = screen->default_colormap;
    xcb_alloc_color_reply_t *c;
    unsigned int r, g, b, rgb, pixel;

    rgb = xcb_get_colorpixel(color);
    r = rgb >> 16; g = rgb >> 8 & 0xFF; b = rgb & 0xFF;
    c = xcb_alloc_color_reply(dis, xcb_alloc_color(dis, map, r * 257, g * 257, b * 257), NULL);
    if (!c)
        die("error: cannot allocate color '%s'\n", c);

    pixel = c->pixel; free(c);
    return pixel;
}

/* set the given client to listen to button events (presses / releases) */
void grabbuttons(client *c) {
    unsigned int modifiers[] = { 0, XCB_MOD_MASK_LOCK, numlockmask, numlockmask|XCB_MOD_MASK_LOCK };
    for (unsigned int b=0; b<LENGTH(buttons); b++)
        for (unsigned int m=0; m<LENGTH(modifiers); m++)
            xcb_grab_button(dis, 1, c->win, XCB_EVENT_MASK_BUTTON_PRESS, XCB_GRAB_MODE_ASYNC, XCB_GRAB_MODE_ASYNC,
                    screen->root, XCB_NONE, buttons[b].button, buttons[b].mask|modifiers[m]);
}

/* the wm should listen to key presses */
void grabkeys(void) {
    xcb_keycode_t *keycode;
    unsigned int modifiers[] = { 0, XCB_MOD_MASK_LOCK, numlockmask, numlockmask|XCB_MOD_MASK_LOCK };
    xcb_ungrab_key(dis, XCB_GRAB_ANY, screen->root, XCB_MOD_MASK_ANY);
    for (unsigned int i=0; i<LENGTH(keys); i++) {
        keycode = xcb_get_keycodes(keys[i].keysym);
        for (unsigned int k=0; keycode[k] != XCB_NO_SYMBOL; k++)
            for (unsigned int m=0; m<LENGTH(modifiers); m++)
                xcb_grab_key(dis, 1, screen->root, keys[i].mod | modifiers[m], keycode[k], XCB_GRAB_MODE_ASYNC, XCB_GRAB_MODE_ASYNC);
    }
}

/* on the press of a key check to see if there's a binded function to call */
void keypress(xcb_generic_event_t *e) {
    xcb_key_press_event_t *ev       = (xcb_key_press_event_t *)e;
    xcb_keysym_t           keysym   = xcb_get_keysym(ev->detail);

    DEBUGP("xcb: keypress: code: %d mod: %d\n", ev->detail, ev->state);
    for (unsigned int i=0; i<LENGTH(keys); i++)
        if (keysym == keys[i].keysym && CLEANMASK(keys[i].mod) == CLEANMASK(ev->state) && keys[i].func)
                keys[i].func(&keys[i].arg);
}

/* explicitly kill a client - close the highlighted window
 * send a delete message and remove the client
 */
void killclient() {
    if (!current) return;
    sendevent(current->win, WM_DELETE_WINDOW);
    removeclient(current);
}

/* focus the previously focused desktop */
void last_desktop() {
    change_desktop(&(Arg){.i = previous_desktop});
}

/* a map request is received when a window wants to display itself
 * if the window has override_redirect flag set then it should not be handled
 * by the wm. if the window already has a client then there is nothing to do.
 *
 * get the window class and name instance and try to match against an app rule.
 * create a client for the window, that client will always be current.
 * check for transient state, and fullscreen state and the appropriate values.
 * if the desktop in which the window was spawned is the current desktop then
 * display the window, else, if set, focus the new desktop.
 */
void maprequest(xcb_generic_event_t *e) {
    xcb_map_request_event_t            *ev = (xcb_map_request_event_t*)e;
    xcb_window_t                       windows[] = { ev->window }, transient = 0;
    xcb_get_window_attributes_reply_t  *attr[1];
    xcb_icccm_get_wm_class_reply_t     ch;
    xcb_get_geometry_reply_t           *geometry;
    xcb_get_property_reply_t           *prop_reply;

    xcb_get_attributes(windows, attr, 1);
    if (attr[0]->override_redirect) return;
    if (wintoclient(ev->window))    return;
    DEBUG("xcb: map request");

    bool follow = false, floating = false;
    int cd = current_desktop, newdsk = current_desktop;
    if (xcb_icccm_get_wm_class_reply(dis, xcb_icccm_get_wm_class(dis, ev->window), &ch, NULL)) { /* TODO: error handling */
        DEBUGP("class: %s instance: %s\n", ch.class_name, ch.instance_name);
        for (unsigned int i=0; i<LENGTH(rules); i++)
            if (!strcmp(ch.class_name, rules[i].class) || !strcmp(ch.instance_name, rules[i].class)) {
                follow = rules[i].follow;
                newdsk = rules[i].desktop;
                floating = rules[i].floating;
                break;
            }
        xcb_icccm_get_wm_class_reply_wipe(&ch);
    }

    geometry = xcb_get_geometry_reply(dis, xcb_get_geometry(dis, ev->window), NULL); /* TODO: error handling */
    if (geometry) {
        DEBUGP("geom: %ux%u+%d+%d\n", geometry->width, geometry->height,
                                      geometry->x,     geometry->y);
        free(geometry);
    }

    select_desktop(newdsk);
    addwindow(ev->window);

    xcb_icccm_get_wm_transient_for_reply(dis, xcb_icccm_get_wm_transient_for_unchecked(dis, ev->window), &transient, NULL); /* TODO: error handling */
    current->istransient = transient?true:false;
    current->isfloating  = floating;
    DEBUGP("transient: %d\n", current->istransient);

    prop_reply  = xcb_get_property_reply(dis, xcb_get_property_unchecked(dis, 0, current->win, netatoms[NET_WM_STATE], XCB_ATOM_ATOM, 0, 1), NULL); /* TODO: error handling */
    if (prop_reply) {
        unsigned char *v = xcb_get_property_value(prop_reply);
        setfullscreen(current, (v[0] == netatoms[NET_FULLSCREEN]));
        free(prop_reply);
    }

    select_desktop(cd);
    if (cd == newdsk) {
        tile();
        xcb_map_window(dis, ev->window);
        update_current(current);
        grabbuttons(current);
    } else if (follow) change_desktop(&(Arg){.i = newdsk});
    desktopinfo();
}

/* grab the pointer and get it's current position
 * all pointer movement events will be reported until it's ungrabbed
 * until the mouse button has not been released,
 * grab the interesting events - button press/release and pointer motion
 * and on on pointer movement resize or move the window under the curson.
 * if the received event is a map request or a configure request call the
 * appropriate handler, and stop listening for other events.
 * Ungrab the poitner and event handling is passed back to run() function.
 * Once a window has been moved or resized, it's marked as floating.
 */
void mousemotion(const Arg *arg) {
    if (!current) return;
    xcb_get_geometry_reply_t           *geometry;
    xcb_query_pointer_reply_t          *pointer;
    int mx, my, winx, winy, winw, winh, xw, yh;

    geometry = xcb_get_geometry_reply(dis, xcb_get_geometry(dis, current->win), NULL); /* TODO: error handling */
    if (geometry) {
        winx = geometry->x;     winy = geometry->y;
        winw = geometry->width; winh = geometry->height;
        free(geometry);
    } else return;

    xcb_grab_pointer(dis, 0, current->win, BUTTONMASK|XCB_EVENT_MASK_BUTTON_MOTION|XCB_EVENT_MASK_POINTER_MOTION,
            XCB_GRAB_MODE_ASYNC, XCB_GRAB_MODE_ASYNC, screen->root, XCB_NONE, XCB_CURRENT_TIME);

    pointer = xcb_query_pointer_reply(dis, xcb_query_pointer(dis, screen->root), 0);
    if (!pointer) return;
    mx = pointer->root_x; my = pointer->root_y;
    xcb_flush(dis);

    xcb_generic_event_t *e;
    xcb_motion_notify_event_t *ev = NULL;
    do {
        while(!(e = xcb_wait_for_event(dis)));
        switch (e->response_type & ~0x80) {
            case XCB_CONFIGURE_REQUEST:
            case XCB_MAP_REQUEST:
                events[e->response_type & ~0x80](e);
                break;
            case XCB_MOTION_NOTIFY:
                ev = (xcb_motion_notify_event_t*)e;
                xw = (arg->i == MOVE ? winx : winw) + ev->root_x - mx;
                yh = (arg->i == MOVE ? winy : winh) + ev->root_y - my;
                if (arg->i == RESIZE) xcb_resize(dis, current->win, xw>MINWSZ?xw:MINWSZ, yh>MINWSZ?yh:MINWSZ);
                else if (arg->i == MOVE) xcb_move(dis, current->win, xw, yh);
                xcb_flush(dis);
                break;
        }
        current->isfloating = true;
    } while((e->response_type & ~0x80) != XCB_BUTTON_RELEASE);
    DEBUG("ungrab");
    xcb_ungrab_pointer(dis, XCB_CURRENT_TIME);
    tile();
}

/* move the current client, to current->next
 * and current->next to current client's position
 */
void move_down() {
    if (!current || !head->next) return;

    /* p is previous, n is next, if current is head n is last, c is current */
    client *p = NULL, *n = (current->next) ? current->next : head;
    for (p=head; p && p->next != current; p=p->next);
    /* if there's a previous client then p->next should be what's after c
     * ..->[p]->[c]->[n]->..  ==>  ..->[p]->[n]->[c]->..
     */
    if (p) p->next = current->next;
    /* else if no p client, then c is head, swapping with n should update head
     * [c]->[n]->..  ==>  [n]->[c]->..
     *  ^head              ^head
     */
    else head = n;
    /* if c is the last client, c will be the current head
     * [n]->..->[p]->[c]->NULL  ==>  [c]->[n]->..->[p]->NULL
     *  ^head                         ^head
     * else c will take the place of n, so c-next will be n->next
     * ..->[p]->[c]->[n]->..  ==>  ..->[p]->[n]->[c]->..
     */
    current->next = (current->next) ? n->next : n;
    /* if c was swapped with n then they now point to the same ->next. n->next should be c
     * ..->[p]->[c]->[n]->..  ==>  ..->[p]->[n]->..  ==>  ..->[p]->[n]->[c]->..
     *                                        [c]-^
     */
    if (current->next == n->next) n->next = current;
    /* else c is the last client and n is head,
     * so c will be move to be head, no need to update n->next
     * [n]->..->[p]->[c]->NULL  ==>  [c]->[n]->..->[p]->NULL
     *  ^head                         ^head
     */
    else head = current;

    tile();
    update_current(current);
}

/* move the current client, to the previous from current
 * and the previous from  current to current client's position
 */
void move_up() {
    if (!current || !head->next) return;

    client *pp = NULL, *p;
    /* p is previous from current or last if current is head */
    for (p=head; p->next && p->next != current; p=p->next);
    /* pp is previous from p, or null if current is head and thus p is last */
    if (p->next) for (pp=head; pp; pp=pp->next) if (pp->next == p) break;
    /* if p has a previous client then the next client should be current (current is c)
     * ..->[pp]->[p]->[c]->..  ==>  ..->[pp]->[c]->[p]->..
     */
    if (pp) pp->next = current;
    /* if p doesn't have a previous client, then p might be head, so head must change to c
     * [p]->[c]->..  ==>  [c]->[p]->..
     *  ^head              ^head
     * if p is not head, then c is head (and p is last), so the new head is next of c
     * [c]->[n]->..->[p]->NULL  ==>  [n]->..->[p]->[c]->NULL
     *  ^head         ^last           ^head         ^last
     */
    else head = (current == head) ? current->next : current;
    /* next of p should be next of c
     * ..->[pp]->[p]->[c]->[n]->..  ==>  ..->[pp]->[c]->[p]->[n]->..
     * except if c was head (now c->next is head), so next of p should be c
     * [c]->[n]->..->[p]->NULL  ==>  [n]->..->[p]->[c]->NULL
     *  ^head         ^last           ^head         ^last
     */
    p->next = (current->next == head) ? current : current->next;
    /* next of c should be p
     * ..->[pp]->[p]->[c]->[n]->..  ==>  ..->[pp]->[c]->[p]->[n]->..
     * except if c was head (now c->next is head), so c is must be last
     * [c]->[n]->..->[p]->NULL  ==>  [n]->..->[p]->[c]->NULL
     *  ^head         ^last           ^head         ^last
     */
    current->next = (current->next == head) ? NULL : p;

    tile();
    update_current(current);
}

/* cyclic focus the next window
 * if the window is the last on stack, focus head
 */
void next_win() {
    if (!current || !head->next) return;
    update_current((prevfocus = current)->next ? current->next : head);
    if (mode == MONOCLE) xcb_map_window(dis, current->win);
}

/* cyclic focus the previous window
 * if the window is the head, focus the last stack window
 */
void prev_win() {
    if (!current || !head->next) return;
    if (head == (prevfocus = current)) while (current->next) current=current->next;
    else for (client *t=head; t; t=t->next) if (t->next == current) { current = t; break; }
    if (mode == MONOCLE) xcb_map_window(dis, current->win);
    update_current(current);
}

/* property notify is called when one of the window's properties
 * is changed, such as an urgent hint is received
 */
void propertynotify(xcb_generic_event_t *e) {
    xcb_property_notify_event_t *ev = (xcb_property_notify_event_t*)e;
    xcb_icccm_wm_hints_t wmh;
    client *c;

    DEBUG("xcb: property notify");
    c = wintoclient(ev->window);
    if (!c || ev->atom != XCB_ICCCM_WM_ALL_HINTS) return;
    DEBUG("xcb: got hint!");
    if (xcb_icccm_get_wm_hints_reply(dis, xcb_icccm_get_wm_hints(dis, ev->window), &wmh, NULL)) /* TODO: error handling */
        c->isurgent = (wmh.flags & XCB_ICCCM_WM_HINT_X_URGENCY);
    desktopinfo();
}

/* to quit just stop receiving events
 * run() is stopped and control is back to main()
 */
void quit(const Arg *arg) {
    retval = arg->i;
    running = false;
}

/* remove the specified client
 * the previous client must point to the next client of the given
 * the removing client can be on any desktop, so we must return
 * back the current focused desktop
 *
 * keep in mind that the current set and the current update may
 * differ. current pointer changes in every select_desktop()
 * invocation.
 */
void removeclient(client *c) {
    client **p = NULL;
    int nd = 0, cd = current_desktop;
    for (bool found = false; nd<DESKTOPS && !found; nd++)
        for (select_desktop(nd), p = &head; *p && !(found = *p == c); p = &(*p)->next);
    *p = c->next;
    current = (prevfocus && prevfocus != c) ? prevfocus : (*p) ? (prevfocus = *p) : (prevfocus = head);
    select_desktop(cd);
    tile();
    if (mode == MONOCLE && cd == --nd && current) xcb_map_window(dis, current->win);
    update_current(current);
    free(c);
}

/* resize the master window - check for boundary size limits
 * the size of a window can't be less than MINWSZ
 */
void resize_master(const Arg *arg) {
    int msz = master_size + arg->i;
    if ((mode == BSTACK ? wh : ww) - msz <= MINWSZ || msz <= MINWSZ) return;
    master_size = msz;
    tile();
}

/* resize the first stack window - no boundary checks */
void resize_stack(const Arg *arg) {
    growth += arg->i;
    tile();
}

/* jump and focus the 'current + n' desktop */
void rotate_desktop(const Arg *arg) {
    change_desktop(&(Arg){.i = (current_desktop + DESKTOPS + arg->i) % DESKTOPS});
}

/* main event loop - on receival of an event call the appropriate event handler */
void run(void) {
    xcb_generic_event_t *ev;
    while(running) {
        xcb_flush(dis);
        if (xcb_connection_has_error(dis)) die("error: X11 connection got interrupted\n");
        if ((ev = xcb_wait_for_event(dis))) {
            if (events[ev->response_type & ~0x80]) events[ev->response_type & ~0x80](ev);
            else { DEBUGP("xcb: unimplented event: %d\n", ev->response_type & ~0x80); }
            free(ev);
        }
    }
}

/* save specified desktop's properties */
void save_desktop(int i) {
    if (i >= DESKTOPS) return;
    desktops[i].master_size = master_size;
    desktops[i].mode = mode;
    desktops[i].growth = growth;
    desktops[i].head = head;
    desktops[i].current = current;
    desktops[i].showpanel = showpanel;
    desktops[i].prevfocus = prevfocus;
}

/* set the specified desktop's properties */
void select_desktop(int i) {
    if (i >= DESKTOPS) return;
    save_desktop(current_desktop);
    master_size = desktops[i].master_size;
    mode = desktops[i].mode;
    growth = desktops[i].growth;
    head = desktops[i].head;
    current = desktops[i].current;
    showpanel = desktops[i].showpanel;
    prevfocus = desktops[i].prevfocus;
    current_desktop = i;
}

/* send the given event - WM_DELETE_WINDOW for now */
void sendevent(xcb_window_t w, int atom) {
    if (atom >= WM_COUNT) return;
    xcb_client_message_event_t ev;
    ev.response_type = XCB_CLIENT_MESSAGE;
    ev.window = w;
    ev.format = 32;
    ev.sequence = 0;
    ev.type = wmatoms[WM_PROTOCOLS];
    ev.data.data32[0] = wmatoms[atom];
    ev.data.data32[1] = XCB_CURRENT_TIME;
    xcb_send_event(dis, 0, w, XCB_EVENT_MASK_NO_EVENT, (char*)&ev);
}

void setfullscreen(client *c, bool fullscreen) {
    DEBUGP("xcb: set fullscreen: %d\n", fullscreen);
    long data[] = { (c->isfullscreen = fullscreen) ? netatoms[NET_FULLSCREEN] : XCB_NONE };
    xcb_change_property(dis, XCB_PROP_MODE_REPLACE, c->win, netatoms[NET_WM_STATE], XCB_ATOM_ATOM, 32, 1, data);
    if (c->isfullscreen) xcb_move_resize(dis, c->win, 0, 0, ww + BORDER_WIDTH, wh + BORDER_WIDTH + PANEL_HEIGHT);
}

/* get numlock modifier using xcb */
int setup_keyboard(void)
{
    xcb_get_modifier_mapping_reply_t *reply;
    xcb_keycode_t                    *modmap;
    xcb_keycode_t                    *numlock;

    reply   = xcb_get_modifier_mapping_reply(dis, xcb_get_modifier_mapping_unchecked(dis), NULL); /* TODO: error checking */
    if (!reply) return -1;

    modmap = xcb_get_modifier_mapping_keycodes(reply);
    if (!modmap) return -1;

    numlock = xcb_get_keycodes(XK_Num_Lock);
    for (unsigned int i=0; i<8; i++)
       for (unsigned int j=0; j<reply->keycodes_per_modifier; j++) {
           xcb_keycode_t keycode = modmap[i * reply->keycodes_per_modifier + j];
           if (keycode == XCB_NO_SYMBOL) continue;
           for (unsigned int n=0; numlock[n] != XCB_NO_SYMBOL; n++)
               if (numlock[n] == keycode) {
                   DEBUGP("xcb: found num-lock %d\n", 1 << i);
                   numlockmask = 1 << i;
                   break;
               }
       }

    return 0;
}

/* set initial values
 * root window - screen height/width - atoms - xerror handler
 * set masks for reporting events handled by the wm
 * and propagate the suported net atoms
 */
int setup(int default_screen) {
    sigchld();
    screen = screen_of_display(dis, default_screen);
    if (!screen) die("error: cannot aquire screen\n");

    ww = screen->width_in_pixels  - BORDER_WIDTH;
    wh = screen->height_in_pixels - (SHOW_PANEL ? PANEL_HEIGHT : 0) - BORDER_WIDTH;
    master_size = ((mode == BSTACK) ? wh : ww) * MASTER_SIZE;
    for (unsigned int i=0; i<DESKTOPS; i++) save_desktop(i);

    win_focus   = getcolor(FOCUS);
    win_unfocus = getcolor(UNFOCUS);

    /* setup keyboard */
    if (setup_keyboard() == -1)
        die("error: failed to setup keyboard\n");

    /* set up atoms for dialog/notification windows */
    xcb_get_atoms(WM_ATOM_NAME, wmatoms, WM_COUNT);
    xcb_get_atoms(NET_ATOM_NAME, netatoms, NET_COUNT);

    /* check if another wm is running */
    if (checkotherwm())
        die("error: other wm is running\n");

    xcb_change_property(dis, XCB_PROP_MODE_REPLACE, screen->root, netatoms[NET_SUPPORTED], XCB_ATOM_CARDINAL, 32, NET_COUNT, netatoms);
    grabkeys();

    /* set events */
    for (unsigned int i=0; i<XCB_NO_OPERATION; i++) events[i] = NULL;
    events[XCB_BUTTON_PRESS]        = buttonpress;
    events[XCB_CLIENT_MESSAGE]      = clientmessage;
    events[XCB_CONFIGURE_REQUEST]   = configurerequest;
    events[XCB_DESTROY_NOTIFY]      = destroynotify;
    events[XCB_ENTER_NOTIFY]        = enternotify;
    events[XCB_KEY_PRESS]           = keypress;
    events[XCB_MAP_REQUEST]         = maprequest;
    events[XCB_PROPERTY_NOTIFY]     = propertynotify;
    events[XCB_UNMAP_NOTIFY]        = unmapnotify;

    change_desktop(&(Arg){.i = DEFAULT_DESKTOP});
    return 0;
}

void sigchld() {
    if (signal(SIGCHLD, sigchld) == SIG_ERR)
        die("error: can't install SIGCHLD handler\n");
    while(0 < waitpid(-1, NULL, WNOHANG));
}

/* execute a command */
void spawn(const Arg *arg) {
    if (fork() == 0) {
        if (dis) close(screen->root);
        setsid();
        execvp((char*)arg->com[0], (char**)arg->com);
        fprintf(stderr, "error: execvp %s", (char *)arg->com[0]);
        perror(" failed"); /* also prints the err msg */
        exit(EXIT_SUCCESS);
    }
}

/* swap master window with current or
 * if current is head swap with next
 * if current is not head, then head
 * is behind us, so move_up until we
 * are the head
 */
void swap_master() {
    if (!current || !head->next || mode == MONOCLE) return;
    for (client *t=head; t; t=t->next) if (t->isfullscreen) return;
    if (current == head) move_down();
    else while (current != head) move_up();
    update_current(head);
    tile();
}

/* switch the tiling mode and reset all floating windows */
void switch_mode(const Arg *arg) {
<<<<<<< HEAD
    if (mode == MONOCLE) for (client *c=head; c; c=c->next) xcb_map_window(dis, c->win);
    for (client *c=head; c; c=c->next) c->isfloating = False;
=======
    if (mode == arg->i) for (client *c=head; c; c=c->next) c->isfloating = False;
    if (mode == MONOCLE) for (client *c=head; c; c=c->next) XMapWindow(dis, c->win);
>>>>>>> 6e065e0f
    mode = arg->i;
    master_size = (mode == BSTACK ? wh : ww) * MASTER_SIZE;
    tile();
    update_current(current);
    desktopinfo();
}

/* tile all windows of current desktop to the set tiling mode */
void tile(void) {
    if (!head) return; /* nothing to arange */

    client *c;
    /* n:number of windows, d:difference, h:available height, z:client height */
    int n = 0, d = 0, h = wh + (showpanel ? 0 : PANEL_HEIGHT), z = mode == BSTACK ? ww : h;
    /* client's x,y coordinates, width and height */
    int cx = 0, cy = (TOP_PANEL && showpanel ? PANEL_HEIGHT : 0), cw = 0, ch = 0;

    /* count stack windows -- do not consider fullscreen or transient clients */
    for (n=0, c=head->next; c; c=c->next) if (!c->istransient && !c->isfullscreen && !c->isfloating) ++n;

    if (!head->next || (head->next->istransient && !head->next->next) || mode == MONOCLE) {
        for (c=head; c; c=c->next) if (!c->isfullscreen && !c->istransient && !c->isfloating)
            xcb_move_resize(dis, c->win, cx, cy, ww + BORDER_WIDTH, h + BORDER_WIDTH);
    } else if (mode == TILE || mode == BSTACK) {
        d = (z - growth)%n + growth;       /* n should be greater than one */
        z = (z - growth)/n;         /* adjust to match screen height/width */
        if (!head->isfullscreen && !head->istransient && !head->isfloating)
            (mode == BSTACK) ? xcb_move_resize(dis, head->win, cx, cy, ww - BORDER_WIDTH, master_size - BORDER_WIDTH)
                             : xcb_move_resize(dis, head->win, cx, cy, master_size - BORDER_WIDTH,  h - BORDER_WIDTH);
        for (c=head->next; c && (c->isfullscreen || c->istransient || c->isfloating); c=c->next);
        if (c) (mode == BSTACK) ? xcb_move_resize(dis, c->win, cx, (cy += master_size),
                                (cw = z - BORDER_WIDTH) + d, (ch = h - master_size - BORDER_WIDTH))
                                : xcb_move_resize(dis, c->win, (cx += master_size), cy,
                                (cw = ww - master_size - BORDER_WIDTH), (ch = z - BORDER_WIDTH) + d);
        if (c) for (mode==BSTACK?(cx+=z+d):(cy+=z+d), c=c->next; c; c=c->next)
            if (!c->isfullscreen && !c->istransient && !c->isfloating) {
                xcb_move_resize(dis, c->win, cx, cy, cw, ch);
                (mode == BSTACK) ? (cx+=z) : (cy+=z);
            }
    } else if (mode == GRID) {
        ++n;                              /* include head on window count */
        int cols, rows, cn=0, rn=0, i=0;  /* columns, rows, and current column and row number */
        for (cols=0; cols <= n/2; cols++) if (cols*cols >= n) break;   /* emulate square root */
        if (n == 5) cols = 2;
        rows = n/cols;
        cw = cols ? ww/cols : ww;
        for (i=0, c=head; c; c=c->next, i++) {
            if (i/rows + 1 > cols - n%cols) rows = n/cols + 1;
            ch = h/rows;
            cx = cn*cw;
            cy = (TOP_PANEL && showpanel ? PANEL_HEIGHT : 0) + rn*ch;
            if (!c->isfullscreen && !c->istransient && !c->isfloating)
                xcb_move_resize(dis, c->win, cx, cy, cw - BORDER_WIDTH, ch - BORDER_WIDTH);
            if (++rn >= rows) { rn = 0; cn++; }
        }
    } else fprintf(stderr, "error: no such layout mode: %d\n", mode);
    free(c);
}

/* toggle visibility state of the panel */
void togglepanel() {
    showpanel = !showpanel;
    tile();
}

/* windows that request to unmap should lose their
 * client, so no invisible windows exist on screen
 */
void unmapnotify(xcb_generic_event_t *e) {
    xcb_unmap_notify_event_t *ev = (xcb_unmap_notify_event_t *)e;
    client *c = wintoclient(ev->window);
    if (c && ev->event != screen->root) removeclient(c);
    desktopinfo();
}

/* update client - set highlighted borders and active window
 * if no client is given update current
 * if current is NULL then delete the active window property
 */
void update_current(client *c) {
    if (!c) {
        xcb_delete_property(dis, screen->root, netatoms[NET_ACTIVE]);
        return;
    } else current = c;

    int border_width = (!head->next || (head->next->istransient &&
                        !head->next->next) || mode == MONOCLE) ? 0 : BORDER_WIDTH;

    for (c=head; c; c=c->next) {
        xcb_border_width(dis, c->win, (c->isfullscreen ? 0 : border_width));
        xcb_change_window_attributes(dis, c->win, XCB_CW_BORDER_PIXEL, (current == c ? &win_focus : &win_unfocus));
        if (CLICK_TO_FOCUS) xcb_grab_button(dis, 1, c->win, XCB_EVENT_MASK_BUTTON_PRESS, XCB_GRAB_MODE_ASYNC, XCB_GRAB_MODE_ASYNC,
           screen->root, XCB_NONE, XCB_BUTTON_INDEX_1, XCB_BUTTON_MASK_ANY);
    }

    xcb_change_property(dis, XCB_PROP_MODE_REPLACE, screen->root, netatoms[NET_ACTIVE], XCB_ATOM_WINDOW, 32, 1, &current->win);
    xcb_set_input_focus(dis, XCB_INPUT_FOCUS_POINTER_ROOT, current->win, XCB_CURRENT_TIME);
    xcb_raise_window(dis, current->win);

    if (CLICK_TO_FOCUS) {
        xcb_ungrab_button(dis, XCB_BUTTON_INDEX_1, current->win, XCB_BUTTON_MASK_ANY);
        grabbuttons(current);
    }
}

/* find to which client the given window belongs to */
client* wintoclient(xcb_window_t w) {
    client *c = NULL;
    int d = 0, cd = current_desktop;
    for (bool found = false; d<DESKTOPS && !found; ++d)
        for (select_desktop(d), c=head; c && !(found = (w == c->win)); c=c->next);
    select_desktop(cd);
    return c;
}

int xerrorstart() {
    die("error: another window manager is already running\n");
    return -1;
}

int main(int argc, char *argv[]) {
    int default_screen;
    if (argc == 2 && strcmp("-v", argv[1]) == 0) {
        fprintf(stdout, "%s-%s\n", WMNAME, VERSION);
        return EXIT_SUCCESS;
    } else if (argc != 1) die("usage: %s [-v]\n", WMNAME);
    if (xcb_connection_has_error((dis = xcb_connect(NULL, &default_screen))))
        die("error: cannot open display\n");
    if (setup(default_screen) != -1) {
      desktopinfo(); /* zero out every desktop on (re)start */
      run();
    }
    cleanup();
    xcb_disconnect(dis);
    return retval;
}

/* vim: set ts=4 sw=4 :*/<|MERGE_RESOLUTION|>--- conflicted
+++ resolved
@@ -1087,13 +1087,8 @@
 
 /* switch the tiling mode and reset all floating windows */
 void switch_mode(const Arg *arg) {
-<<<<<<< HEAD
+    if (mode == arg->i) for (client *c=head; c; c=c->next) c->isfloating = False;
     if (mode == MONOCLE) for (client *c=head; c; c=c->next) xcb_map_window(dis, c->win);
-    for (client *c=head; c; c=c->next) c->isfloating = False;
-=======
-    if (mode == arg->i) for (client *c=head; c; c=c->next) c->isfloating = False;
-    if (mode == MONOCLE) for (client *c=head; c; c=c->next) XMapWindow(dis, c->win);
->>>>>>> 6e065e0f
     mode = arg->i;
     master_size = (mode == BSTACK ? wh : ww) * MASTER_SIZE;
     tile();
