/* see license for copyright and license */

#include <stdlib.h>
#include <stdio.h>
#include <stdarg.h>
#include <stdbool.h>
#include <unistd.h>
#include <string.h>
#include <signal.h>
#include <sys/wait.h>
#include <X11/keysym.h>
#include <xcb/xcb.h>
#include <xcb/xcb_atom.h>
#include <xcb/xcb_icccm.h>
#include <xcb/xcb_keysyms.h>

/* upstream compatility */
#define True  true
#define False false
#define Mod1Mask     XCB_MOD_MASK_1
#define Mod4Mask     XCB_MOD_MASK_4
#define ShiftMask    XCB_MOD_MASK_SHIFT
#define ControlMask  XCB_MOD_MASK_CONTROL
#define Button1      1
#define Button2      2
#define Button3      3
#define XCB_MOVE_RESIZE XCB_CONFIG_WINDOW_X | XCB_CONFIG_WINDOW_Y | XCB_CONFIG_WINDOW_WIDTH | XCB_CONFIG_WINDOW_HEIGHT
#define XCB_MOVE        XCB_CONFIG_WINDOW_X | XCB_CONFIG_WINDOW_Y
#define XCB_RESIZE      XCB_CONFIG_WINDOW_WIDTH | XCB_CONFIG_WINDOW_HEIGHT

static const xcb_atom_t XCB_ATOM_NULL = 0;
static char *WM_ATOM_NAME[]   = { "WM_PROTOCOLS", "WM_DELETE_WINDOW" };
static char *NET_ATOM_NAME[]  = { "_NET_SUPPORTED", "_NET_WM_STATE_FULLSCREEN", "_NET_WM_STATE", "_NET_ACTIVE_WINDOW" };

#define LENGTH(x) (sizeof(x)/sizeof(*x))
#define CLEANMASK(mask) (mask & ~(numlockmask))
#define BUTTONMASK      XCB_EVENT_MASK_BUTTON_PRESS|XCB_EVENT_MASK_BUTTON_RELEASE

/* mouse motion actions */
enum { RESIZE, MOVE, };
/* tiling layout modes */
enum { TILE, MONOCLE, BSTACK, GRID, };
/* wm and net atoms selected through wmatoms and netatoms arrays */
enum { WM_PROTOCOLS, WM_DELETE_WINDOW, WM_COUNT };
enum { NET_SUPPORTED, NET_FULLSCREEN, NET_WM_STATE, NET_ACTIVE, NET_COUNT };

/* argument structure to be passed to function by config.h
 * com  - a command to run
 * i    - an integer to indicate different states
 */
typedef union {
    const char** com;
    const int i;
} Arg;

/* a key struct represents a combination of
 * mod      - a modifier mask
 * keysym   - and the key pressed
 * func     - the function to be triggered because of the above combo
 * arg      - the argument to the function
 */
typedef struct {
    unsigned int mod;
    xcb_keysym_t keysym;
    void (*function)(const Arg *);
    const Arg arg;
} key;

/* a button struct represents a combination of
 * mask     - a modifier mask
 * button   - and the mouse button pressed
 * func     - the function to be triggered because of the above combo
 * arg      - the argument to the function
 */
typedef struct {
    unsigned int mask;
    xcb_button_t button;
    void (*func)(const Arg *);
    const Arg arg;
} Button;

/* a client is a wrapper to a window that additionally
 * holds some properties for that window
 *
 * next         - the client after this one, or NULL if the current is the only or last client
 * isurgent     - the window received an urgent hint
 * istransient  - the window is transient
 * isfullscreen - the window is fullscreen
 * isfloating   - the window is floating
 * win          - the window
 *
 * istransient is separate from isfloating as floating window can be reset
 * to their tiling positions, while the transients will always be floating
 */
typedef struct client {
    struct client *next;
    bool isurgent, istransient, isfullscreen, isfloating;
    xcb_window_t win;
} client;

/* properties of each desktop
 * master_size  - the size of the master window
 * mode         - the desktop's tiling layout mode
 * growth       - growth factor of the first stack window
 * head         - the start of the client list
 * current      - the currently highlighted window
 * prevfocus    - the client that previously had focus
 * showpanel    - the visibility status of the panel
 */
typedef struct {
    int master_size;
    int mode;
    int growth;
    client *head;
    client *current;
    client *prevfocus;
    bool showpanel;
} desktop;

/* define behavior of certain applications
 * configured in config.h
 * class    - the class or name of the instance
 * desktop  - what desktop it should be spawned at
 * follow   - whether to change desktop focus to the specified desktop
 */
typedef struct {
    const char *class;
    const int desktop;
    const bool follow;
} AppRule;

/* Functions */
static void addwindow(xcb_window_t w);
static void buttonpress(xcb_generic_event_t *e);
static void change_desktop(const Arg *arg);
static void cleanup(void);
static void client_to_desktop(const Arg *arg);
static void clientmessage(xcb_generic_event_t *e);
static void configurerequest(xcb_generic_event_t *e);
static void desktopinfo(void);
static void destroynotify(xcb_generic_event_t *e);
static void die(const char* errstr, ...);
static void enternotify(xcb_generic_event_t *e);
static void focusurgent();
static unsigned int getcolor(char* color);
static void grabbuttons(client *c);
static void grabkeys(void);
static void keypress(xcb_generic_event_t *e);
static void killclient();
static void last_desktop();
static void maprequest(xcb_generic_event_t *e);
static void move_down();
static void move_up();
static void mousemotion(const Arg *arg);
static void next_win();
static void prev_win();
static void propertynotify(xcb_generic_event_t *e);
static void quit(const Arg *arg);
static void removeclient(client *c);
static void resize_master(const Arg *arg);
static void resize_stack(const Arg *arg);
static void rotate_desktop(const Arg *arg);
static void run(void);
static void save_desktop(int i);
static void select_desktop(int i);
static void sendevent(xcb_window_t, int atom);
static void setfullscreen(client *c, bool fullscreen);
static int setup(int default_screen);
static void sigchld();
static void spawn(const Arg *arg);
static void swap_master();
static void switch_mode(const Arg *arg);
static void tile(void);
static void togglepanel();
static void update_current(client *c);
static void unmapnotify(xcb_generic_event_t *e);
static client* wintoclient(xcb_window_t w);

#include "config.h"

/* variables */
static bool running = true;
static bool showpanel = SHOW_PANEL;
static int retval = 0;
static int current_desktop = 0;
static int previous_desktop = 0;
static int growth = 0;
static int mode = DEFAULT_MODE;
static int master_size;
static int wh; /* window area height - screen height minus the border size and panel height */
static int ww; /* window area width - screen width minus the border size */

static unsigned int win_focus;
static unsigned int win_unfocus;
static unsigned int numlockmask = 0; /* dynamic key lock mask */
static xcb_connection_t *dis;
static xcb_screen_t *screen;
static client *head, *prevfocus, *current;

static xcb_atom_t wmatoms[WM_COUNT], netatoms[NET_COUNT];
static desktop desktops[DESKTOPS];

/* events array
 * on receival of a new event, call the appropriate function to handle it
 */
static void (*events[XCB_NO_OPERATION])(xcb_generic_event_t *e);

static xcb_screen_t *screen_of_display(xcb_connection_t *con, int screen) {
    xcb_screen_iterator_t iter;

    iter = xcb_setup_roots_iterator(xcb_get_setup(con));
    for (; iter.rem; --screen, xcb_screen_next(&iter))
        if (screen == 0)
            return iter.data;

    return NULL;
}

static inline void xcb_move_resize(xcb_connection_t *con, xcb_window_t win, int x, int y, int w, int h) {
    unsigned int pos[4] = { x, y, w, h };
    xcb_configure_window(con, win, XCB_MOVE_RESIZE, pos);
}

static inline void xcb_move(xcb_connection_t *con, xcb_window_t win, int x, int y) {
    unsigned int pos[2] = { x, y };
    xcb_configure_window(con, win, XCB_MOVE, pos);
}

static inline void xcb_resize(xcb_connection_t *con, xcb_window_t win, int w, int h) {
    unsigned int pos[2] = { w, h };
    xcb_configure_window(con, win, XCB_RESIZE, pos);
}

static inline void xcb_raise_window(xcb_connection_t *con, xcb_window_t win) {
    unsigned int arg[1] = { XCB_STACK_MODE_ABOVE };
    xcb_configure_window(con, win, XCB_CONFIG_WINDOW_STACK_MODE, arg);
}

static inline void xcb_border_width(xcb_connection_t *con, xcb_window_t win, int w) {
    unsigned int arg[1] = { w };
    xcb_configure_window(con, win, XCB_CONFIG_WINDOW_BORDER_WIDTH, arg);
}

static inline xcb_keysym_t xcb_get_keysym(xcb_keycode_t keycode) {
    xcb_key_symbols_t *keysyms;
    xcb_keysym_t       keysym;

    if (!(keysyms = xcb_key_symbols_alloc(dis))) return 0;
    keysym = xcb_key_symbols_get_keysym(keysyms, keycode, 0);
    xcb_key_symbols_free(keysyms);

    return keysym;
}

static inline xcb_keycode_t* xcb_get_keycodes(xcb_keysym_t keysym) {
    xcb_key_symbols_t *keysyms;
    xcb_keycode_t     *keycode;

    if (!(keysyms = xcb_key_symbols_alloc(dis))) return NULL;
    keycode = xcb_key_symbols_get_keycode(keysyms, keysym);
    xcb_key_symbols_free(keysyms);

    return keycode;
}

static unsigned int xcb_get_colorpixel(char *hex) {
    char strgroups[3][3]  = {{hex[1], hex[2], '\0'},
                             {hex[3], hex[4], '\0'},
                             {hex[5], hex[6], '\0'}};
    unsigned int rgb16[3] = {(strtol(strgroups[0], NULL, 16)),
                             (strtol(strgroups[1], NULL, 16)),
                             (strtol(strgroups[2], NULL, 16))};

    return (rgb16[0] << 16) + (rgb16[1] << 8) + rgb16[2];
}

static void xcb_get_atoms(char **names, xcb_atom_t *atoms, unsigned int count) {
    xcb_intern_atom_cookie_t cookies[count];
    xcb_intern_atom_reply_t  *reply;

    for (unsigned int i = 0; i < count; ++i)
        cookies[i] = xcb_intern_atom(dis, 0, strlen(names[i]), names[i]);

    /* get responses */
    for (unsigned int i = 0; i < count; ++i) {
        reply = xcb_intern_atom_reply(dis, cookies[i], NULL); /* TODO: Handle error */
        if (reply) {
            printf("%s : %d\n", names[i], reply->atom);
            atoms[i] = reply->atom;
            free(reply);
        }
    }
}

static void xcb_get_attributes(xcb_window_t *windows, xcb_get_window_attributes_reply_t **reply, unsigned int count) {
    xcb_get_window_attributes_cookie_t cookies[count];

    for (unsigned int i = 0; i < count; ++i)
       cookies[i] = xcb_get_window_attributes(dis, windows[i]);

    for (unsigned int i = 0; i < count; ++i)
       reply[i] = xcb_get_window_attributes_reply(dis, cookies[i], NULL); /* TODO: Handle error */
}

static int checkotherwm(void) {
    xcb_void_cookie_t cookie;
    xcb_generic_error_t *error;
    unsigned int mask = XCB_CW_EVENT_MASK;
    unsigned int values[1] = {XCB_EVENT_MASK_SUBSTRUCTURE_REDIRECT|XCB_EVENT_MASK_SUBSTRUCTURE_NOTIFY|XCB_EVENT_MASK_PROPERTY_CHANGE|XCB_EVENT_MASK_BUTTON_PRESS};

    cookie = xcb_change_window_attributes_checked(dis, screen->root, mask, values);
    error = xcb_request_check(dis, cookie);
    xcb_flush(dis);

    if (error) return 1;
    return 0;
}

void addwindow(xcb_window_t w) {
    client *c, *t;
    if (!(c = (client *)calloc(1, sizeof(client))))
        die("error: could not calloc() %u bytes\n", sizeof(client));

    if (!head) head = c;
    else if (ATTACH_ASIDE) {
        for(t=head; t->next; t=t->next); /* get the last client */
        t->next = c;
    } else {
        c->next = (t = head);
        head = c;
    }
    prevfocus = current;
    unsigned int mask = XCB_CW_EVENT_MASK;
    unsigned int values[1] = { XCB_EVENT_MASK_PROPERTY_CHANGE|FOLLOW_MOUSE?XCB_EVENT_MASK_ENTER_WINDOW:0) };
    xcb_change_window_attributes_checked(dis, (current=c)->win = w, mask, values);
}

/* on the press of a button check to see if there's a binded function to call */
void buttonpress(xcb_generic_event_t *e) {
    xcb_button_press_event_t *ev = (xcb_button_press_event_t*)e;
    printf("button press: %d state: %d\n", ev->detail, ev->state);
    client *c = wintoclient(ev->event);
    if (!c) return;
    if (CLICK_TO_FOCUS && current != c && ev->detail == XCB_BUTTON_INDEX_1) update_current(c);

    printf("BUTTON1: %d\n", XCB_BUTTON_INDEX_1);

    for (unsigned int i=0; i<LENGTH(buttons); i++)
        if (buttons[i].func && buttons[i].button == ev->detail &&
            CLEANMASK(buttons[i].mask) == CLEANMASK(ev->state)) {
            update_current(c);
            buttons[i].func(&(buttons[i].arg));
        }
}

/* focus another desktop
 * to avoid flickering
 * first map the new windows
 * if the layout mode is fullscreen map only one window
 * then unmap previous windows
 */
void change_desktop(const Arg *arg) {
    if (arg->i == current_desktop) return;
    previous_desktop = current_desktop;
    select_desktop(arg->i);
    tile();
    if (mode == MONOCLE && current) xcb_map_window(dis, current->win);
    else for (client *c=head; c; c=c->next) xcb_map_window(dis, c->win);
    update_current(NULL);
    select_desktop(previous_desktop);
    for (client *c=head; c; c=c->next) xcb_unmap_window(dis, c->win);
    select_desktop(arg->i);
    desktopinfo();
}

/* remove all windows in all desktops
 * get the all windows and send a delete message
 */
void cleanup(void) {
    xcb_query_tree_cookie_t cookie;
    xcb_query_tree_reply_t  *reply;
    unsigned int nchildren;

    xcb_ungrab_key(dis, XCB_GRAB_ANY, screen->root, XCB_MOD_MASK_ANY);
    xcb_set_input_focus(dis, XCB_NONE, XCB_INPUT_FOCUS_POINTER_ROOT, XCB_CURRENT_TIME);

    cookie = xcb_query_tree(dis, screen->root);
    reply  = xcb_query_tree_reply(dis, cookie, NULL); /* TODO: error handling */
    if (reply) {
        nchildren = reply[0].children_len;
        for (unsigned int i = 0; i<nchildren; ++i) sendevent(reply[i].parent, WM_DELETE_WINDOW);
        free(reply);
    }
    xcb_flush(dis);
}

/* move a client to another desktop
 * store the client's window
 * remove the client
 * add the window to the new desktop
 * if defined change focus to the new desktop
 */
void client_to_desktop(const Arg *arg) {
    if (arg->i == current_desktop || !current) return;
    xcb_window_t w = current->win;
    int cd = current_desktop;

    xcb_unmap_window(dis, current->win);
    if (current->isfullscreen) setfullscreen(current, false);
    removeclient(current);

    select_desktop(arg->i);
    addwindow(w);

    select_desktop(cd);
    tile();
    update_current(NULL);
    if (FOLLOW_WINDOW) change_desktop(arg);
    desktopinfo();
}

/* check if window requested fullscreen or activation
 * To change the state of a mapped window, a client MUST
 * send a _NET_WM_STATE client message to the root window
 * message_type must be _NET_WM_STATE
 *   data.l[0] is the action to be taken
 *   data.l[1] is the property to alter three actions:
 *     remove/unset _NET_WM_STATE_REMOVE=0
 *     add/set _NET_WM_STATE_ADD=1,
 *     toggle _NET_WM_STATE_TOGGLE=2
 */
void clientmessage(xcb_generic_event_t *e) {
    xcb_client_message_event_t *ev = (xcb_client_message_event_t*)e;
    client *c = wintoclient(ev->window);

    printf("client message: %d\n", ev->data.data32[1]);

    if (ev->format != 32) return;
    if (c && ev->type == netatoms[NET_WM_STATE] && ((unsigned)ev->data.data32[1]
        == netatoms[NET_FULLSCREEN] || (unsigned)ev->data.data32[2] == netatoms[NET_FULLSCREEN]))
        setfullscreen(c, (ev->data.data32[0] == 1 || (ev->data.data32[0] == 2 && !c->isfullscreen)));
    else if (c && ev->type == netatoms[NET_ACTIVE]) current = c;
    tile();
    update_current(NULL);
}

/* a configure request means that the window requested changes in its geometry
 * state. if the window is fullscreen discard and fill the screen, else set the
 * appropriate values as requested, and tile the window again so that it fills
 * the gaps that otherwise could have been created
 */
void configurerequest(xcb_generic_event_t *e) {
    xcb_configure_request_event_t *ev = (xcb_configure_request_event_t*)e;
    client *c = wintoclient(ev->window);

    if (c && c->isfullscreen)
        xcb_move_resize(dis, c->win, 0, 0, ww + BORDER_WIDTH, wh + BORDER_WIDTH + PANEL_HEIGHT);
    else {
        unsigned int v[7];
        unsigned int i = 0;

        if (ev->value_mask & XCB_CONFIG_WINDOW_X)              v[i++] = ev->x;
        if (ev->value_mask & XCB_CONFIG_WINDOW_Y)              v[i++] = ev->y + (showpanel && TOP_PANEL) ? PANEL_HEIGHT : 0;
        if (ev->value_mask & XCB_CONFIG_WINDOW_WIDTH)          v[i++] = (ev->width  < ww - BORDER_WIDTH) ? ev->width  : ww + BORDER_WIDTH;
        if (ev->value_mask & XCB_CONFIG_WINDOW_HEIGHT)         v[i++] = (ev->height < wh - BORDER_WIDTH) ? ev->height : wh + BORDER_WIDTH;
        if (ev->value_mask & XCB_CONFIG_WINDOW_BORDER_WIDTH)   v[i++] = ev->border_width;
        if (ev->value_mask & XCB_CONFIG_WINDOW_SIBLING)        v[i++] = ev->sibling;
        if (ev->value_mask & XCB_CONFIG_WINDOW_STACK_MODE)     v[i++] = ev->stack_mode;
        xcb_configure_window(dis, ev->window, ev->value_mask, v);
        xcb_flush(dis);
    }
    tile();
}

/* output info about the desktops on standard output stream
 *
 * the info is a list of ':' separated values for each desktop
 * desktop to desktop info is separated by ' ' single spaces
 * the info values are
 *   the desktop number/id
 *   the desktop's client count
 *   the desktop's tiling layout mode/id
 *   whether the desktop is the current focused (1) or not (0)
 *   whether any client in that desktop has received an urgent hint
 *
 * once the info is collected, immediately flush the stream
 */
void desktopinfo(void) {
    bool urgent = false;
    int cd = current_desktop, n=0, d=0;
    for (client *c; d<DESKTOPS; d++) {
        for (select_desktop(d), c=head, n=0, urgent=false; c; c=c->next, ++n) if (c->isurgent) urgent = true;
        fprintf(stdout, "%d:%d:%d:%d:%d%c", d, n, mode, current_desktop == cd, urgent, d+1==DESKTOPS?'\n':' ');
    }
    fflush(stdout);
    select_desktop(cd);
}

/* a destroy notification is received when a window is being closed
 * on receival, remove the appropriate client that held that window
 */
void destroynotify(xcb_generic_event_t *e) {
    puts("destoroy notify");
    xcb_destroy_notify_event_t *ev = (xcb_destroy_notify_event_t*)e;
    client *c = wintoclient(ev->window);
    if (c) removeclient(c);
    desktopinfo();
}

/* print a message on standard error stream
 * and exit with failure exit code
 */
void die(const char *errstr, ...) {
    va_list ap;
    va_start(ap, errstr);
    vfprintf(stderr, errstr, ap);
    va_end(ap);
    exit(EXIT_FAILURE);
}

/* when the mouse enters a window's borders
 * the window, if notifying of such events (EnterWindowMask)
 * will notify the wm and will get focus
 */
void enternotify(xcb_generic_event_t *e) {
    xcb_enter_notify_event_t *ev = (xcb_enter_notify_event_t*)e;
    if (!FOLLOW_MOUSE) return;
    client *c = wintoclient(ev->event);
    if (!c) return;
    if (ev->mode == XCB_NOTIFY_MODE_NORMAL && ev->detail != XCB_NOTIFY_DETAIL_INFERIOR) update_current(c);
}

/* find and focus the client which received
 * the urgent hint in the current desktop
 */
void focusurgent() {
    for (client *c=head; c; c=c->next) if (c->isurgent) update_current(c);
}

/* get a pixel with the requested color
 * to fill some window area - borders
 */
unsigned int getcolor(char* color) {
    xcb_colormap_t map = screen->default_colormap;
    xcb_alloc_color_reply_t *c;
    unsigned int r, g, b, rgb, pixel;

    rgb = xcb_get_colorpixel(color);
    r = rgb >> 16; g = rgb >> 8 & 0xFF; b = rgb & 0xFF;
    c = xcb_alloc_color_reply(dis, xcb_alloc_color(dis, map, r * 257, g * 257, b * 257), NULL);
    if (!c)
        die("error: cannot allocate color '%s'\n", c);

    pixel = c->pixel; free(c);
    return pixel;
}

/* set the given client to listen to button events (presses / releases) */
void grabbuttons(client *c) {
    unsigned int modifiers[] = { 0, XCB_MOD_MASK_LOCK, numlockmask, numlockmask|XCB_MOD_MASK_LOCK };
    for (unsigned int b=0; b<LENGTH(buttons); b++)
        for (unsigned int m=0; m<LENGTH(modifiers); m++)
            xcb_grab_button(dis, 1, c->win, BUTTONMASK, XCB_GRAB_MODE_ASYNC, XCB_GRAB_MODE_ASYNC,
                    XCB_NONE, XCB_NONE, buttons[b].button, buttons[b].mask|modifiers[m]);
}

/* the wm should listen to key presses */
void grabkeys(void) {
    xcb_keycode_t *keycode;
    unsigned int modifiers[] = { 0, XCB_MOD_MASK_LOCK, numlockmask, numlockmask|XCB_MOD_MASK_LOCK };
    xcb_ungrab_key(dis, XCB_GRAB_ANY, screen->root, XCB_MOD_MASK_ANY);
    for (unsigned int i=0; i<LENGTH(keys); ++i) {
        keycode = xcb_get_keycodes(keys[i].keysym);
        for (unsigned int k=0; keycode[k] != XCB_NO_SYMBOL; ++k)
            for (unsigned int m=0; m<LENGTH(modifiers); m++)
                xcb_grab_key(dis, 1, screen->root, keys[i].mod | modifiers[m], keycode[k], XCB_GRAB_MODE_ASYNC, XCB_GRAB_MODE_ASYNC);
    }
    xcb_flush(dis);
}

/* on the press of a key check to see if there's a binded function to call */
void keypress(xcb_generic_event_t *e) {
    xcb_key_press_event_t *ev       = (xcb_key_press_event_t *)e;
    xcb_keysym_t           keysym   = xcb_get_keysym(ev->detail);

    printf("keypress: code: %d mod: %d\n", ev->detail, ev->state);
    for (unsigned int i=0; i<LENGTH(keys); i++)
        if (keysym == keys[i].keysym && CLEANMASK(keys[i].mod) == CLEANMASK(ev->state) && keys[i].function)
                keys[i].function(&keys[i].arg);
    xcb_flush(dis);
}

/* explicitly kill a client - close the highlighted window
 * send a delete message and remove the client
 */
void killclient() {
    if (!current) return;
    sendevent(current->win, WM_DELETE_WINDOW);
    removeclient(current);
}

/* focus the previously focused desktop */
void last_desktop() {
    change_desktop(&(Arg){.i = previous_desktop});
}

/* a map request is received when a window wants to display itself
 * if the window has override_redirect flag set then it should not be handled
 * by the wm. if the window already has a client then there is nothing to do.
 *
 * get the window class and name instance and try to match against an app rule.
 * create a client for the window, that client will always be current.
 * check for transient state, and fullscreen state and the appropriate values.
 * if the desktop in which the window was spawned is the current desktop then
 * display the window, else, if set, focus the new desktop.
 */
void maprequest(xcb_generic_event_t *e) {
    xcb_map_request_event_t            *ev = (xcb_map_request_event_t*)e;
    xcb_window_t                       windows[] = { ev->window }, transient;
    xcb_get_window_attributes_reply_t  *attr[1];
    xcb_get_property_cookie_t          prop_cookie;
    xcb_get_geometry_cookie_t          geom_cookie;
    xcb_icccm_get_wm_class_reply_t     ch;
    xcb_get_geometry_reply_t           *geometry;
    xcb_get_property_reply_t           *prop_reply;

    bool follow = false;
    int cd = current_desktop, newdsk = current_desktop;
    prop_cookie = xcb_icccm_get_wm_class(dis, ev->window);
    geom_cookie = xcb_get_geometry(dis, ev->window);

    xcb_icccm_get_wm_class_reply(dis, prop_cookie, &ch, NULL); /* TODO: error handling */
    printf("class: %s instance: %s\n", ch.class_name, ch.instance_name);
    for (unsigned int i=0; i<LENGTH(rules); i++)
        if (!strcmp(ch.class_name, rules[i].class) || !strcmp(ch.instance_name, rules[i].class)) {
            follow = rules[i].follow;
            newdsk = rules[i].desktop;
            break;
        }
    xcb_icccm_get_wm_class_reply_wipe(&ch);

    geometry = xcb_get_geometry_reply(dis, geom_cookie, NULL); /* TODO: error handling */
    if (geometry) {
        printf("geom: %ux%u+%d+%d\n", geometry->width, geometry->height,
                                      geometry->x,     geometry->y);
        free(geometry);
    }

    xcb_get_attributes(windows, attr, 1);
    if (attr[0]->override_redirect) return;
    if (wintoclient(ev->window))    return;

    select_desktop(newdsk);
    addwindow(ev->window);

    prop_cookie = xcb_icccm_get_wm_transient_for(dis, ev->window);
    xcb_icccm_get_wm_transient_for_reply(dis, prop_cookie, &transient, NULL); /* TODO: error handling */
    if (transient) current->istransient = 1;

    prop_cookie = xcb_get_property(dis, 0, screen->root, netatoms[NET_WM_STATE], XCB_ATOM, 0L, sizeof(xcb_atom_t));
    prop_reply  = xcb_get_property_reply(dis, prop_cookie, NULL);
    if (prop_reply) {
        setfullscreen(current, (prop_reply->type == netatoms[NET_FULLSCREEN]));
        free(prop_reply);
    }

    select_desktop(cd);
    if (cd == newdsk) {
        tile();
        xcb_map_window(dis, ev->window);
        update_current(NULL);
        grabbuttons(current);
    } else if (follow) change_desktop(&(Arg){.i = newdsk});
    desktopinfo();
}

/* grab the pointer and get it's current position
 * all pointer movement events will be reported until it's ungrabbed
 * until the mouse button has not been released,
 * grab the interesting events - button press/release and pointer motion
 * and on on pointer movement resize or move the window under the curson.
 * if the received event is a map request or a configure request call the
 * appropriate handler, and stop listening for other events.
 * Ungrab the poitner and event handling is passed back to run() function.
 * Once a window has been moved or resized, it's marked as floating.
 */
void mousemotion(const Arg *arg) {
    if (!current) return;
<<<<<<< HEAD
    xcb_get_geometry_cookie_t          geom_cookie;
    xcb_get_geometry_reply_t           *geometry;
    xcb_query_pointer_reply_t          *pointer;
    unsigned int mx, my, winx, winy, winw, winh;

    puts("grab pointer");

    geom_cookie = xcb_get_geometry(dis, current->win);
    geometry = xcb_get_geometry_reply(dis, geom_cookie, NULL); /* TODO: error handling */
    if (geometry) {
        winx = geometry->x;     winy = geometry->y;
        winw = geometry->width; winh = geometry->height;
        free(geometry);
    } else return;

    xcb_grab_pointer(dis, 0, screen->root, BUTTONMASK|XCB_EVENT_MASK_BUTTON_MOTION|XCB_EVENT_MASK_POINTER_MOTION_HINT,
            XCB_GRAB_MODE_ASYNC, XCB_GRAB_MODE_ASYNC, screen->root, XCB_NONE, XCB_CURRENT_TIME);

    pointer = xcb_query_pointer_reply(dis, xcb_query_pointer(dis, screen->root), 0);
    mx = pointer->root_x; my = pointer->root_y;
    xcb_flush(dis);

    xcb_generic_event_t *e;
    xcb_motion_notify_event_t *ev = NULL;
=======
    static XWindowAttributes wa;
    XGetWindowAttributes(dis, current->win, &wa);

    if (XGrabPointer(dis, root, False, BUTTONMASK|PointerMotionMask, GrabModeAsync,
                     GrabModeAsync, None, None, CurrentTime) != GrabSuccess) return;
    int x, y, z, xw, yh; unsigned int v; Window w;
    XQueryPointer(dis, root, &w, &w, &x, &y, &z, &z, &v);

    XEvent ev;
>>>>>>> 4723e888
    do {
        e = xcb_wait_for_event(dis);
        switch (e->response_type & ~0x80) {
            case XCB_CONFIGURE_REQUEST:
            case XCB_MAP_REQUEST:
                events[e->response_type & ~0x80](e);
                break;
<<<<<<< HEAD
            case XCB_MOTION_NOTIFY:
                ev = (xcb_motion_notify_event_t*)e;
                if (arg->i == MOVE) xcb_move(dis, current->win, winx + ev->event_x - mx, winy + ev->event_y - my);
                else xcb_resize(dis, current->win, winw + ev->event_x - mx, winh + ev->event_y - my);
=======
            case MotionNotify:
                xw = (arg->i == MOVE ? wa.x : wa.width)  + ev.xmotion.x - x;
                yh = (arg->i == MOVE ? wa.y : wa.height) + ev.xmotion.y - y;
                if (arg->i == RESIZE) XResizeWindow(dis, current->win, xw>MINWSZ?xw:wa.width, yh>MINWSZ?yh:wa.height);
                else if (arg->i == MOVE) XMoveWindow(dis, current->win, xw, yh);
>>>>>>> 4723e888
                break;
        }
        current->isfloating = True;
    } while((ev->response_type & ~0x80) != XCB_BUTTON_RELEASE);
    xcb_ungrab_pointer(dis, XCB_CURRENT_TIME);
    tile();
}

/* move the current client, to current->next
 * and current->next to current client's position
 */
void move_down() {
    if (!current || !head->next) return;
    for (client *t=head; t; t=t->next) if (t->isfullscreen) return;

    /* p is previous, n is next, if current is head n is last, c is current */
    client *p = NULL, *n = (current->next) ? current->next : head;
    for (p=head; p && p->next != current; p=p->next);
    /* if there's a previous client then p->next should be what's after c
     * ..->[p]->[c]->[n]->..  ==>  ..->[p]->[n]->[c]->..
     */
    if (p) p->next = current->next;
    /* else if no p client, then c is head, swapping with n should update head
     * [c]->[n]->..  ==>  [n]->[c]->..
     *  ^head              ^head
     */
    else head = n;
    /* if c is the last client, c will be the current head
     * [n]->..->[p]->[c]->NULL  ==>  [c]->[n]->..->[p]->NULL
     *  ^head                         ^head
     * else c will take the place of n, so c-next will be n->next
     * ..->[p]->[c]->[n]->..  ==>  ..->[p]->[n]->[c]->..
     */
    current->next = (current->next) ? n->next : n;
    /* if c was swapped with n then they now point to the same ->next. n->next should be c
     * ..->[p]->[c]->[n]->..  ==>  ..->[p]->[n]->..  ==>  ..->[p]->[n]->[c]->..
     *                                        [c]-^
     */
    if (current->next == n->next) n->next = current;
    /* else c is the last client and n is head,
     * so c will be move to be head, no need to update n->next
     * [n]->..->[p]->[c]->NULL  ==>  [c]->[n]->..->[p]->NULL
     *  ^head                         ^head
     */
    else head = current;

    tile();
    update_current(NULL);
}

/* move the current client, to the previous from current
 * and the previous from  current to current client's position
 */
void move_up() {
    if (!current || !head->next) return;
    for (client *t=head; t; t=t->next) if (t->isfullscreen) return;

    client *pp = NULL, *p;
    /* p is previous from current or last if current is head */
    for (p=head; p->next && p->next != current; p=p->next);
    /* pp is previous from p, or null if current is head and thus p is last */
    if (p->next) for (pp=head; pp; pp=pp->next) if (pp->next == p) break;
    /* if p has a previous client then the next client should be current (current is c)
     * ..->[pp]->[p]->[c]->..  ==>  ..->[pp]->[c]->[p]->..
     */
    if (pp) pp->next = current;
    /* if p doesn't have a previous client, then p might be head, so head must change to c
     * [p]->[c]->..  ==>  [c]->[p]->..
     *  ^head              ^head
     * if p is not head, then c is head (and p is last), so the new head is next of c
     * [c]->[n]->..->[p]->NULL  ==>  [n]->..->[p]->[c]->NULL
     *  ^head         ^last           ^head         ^last
     */
    else head = (current == head) ? current->next : current;
    /* next of p should be next of c
     * ..->[pp]->[p]->[c]->[n]->..  ==>  ..->[pp]->[c]->[p]->[n]->..
     * except if c was head (now c->next is head), so next of p should be c
     * [c]->[n]->..->[p]->NULL  ==>  [n]->..->[p]->[c]->NULL
     *  ^head         ^last           ^head         ^last
     */
    p->next = (current->next == head) ? current : current->next;
    /* next of c should be p
     * ..->[pp]->[p]->[c]->[n]->..  ==>  ..->[pp]->[c]->[p]->[n]->..
     * except if c was head (now c->next is head), so c is must be last
     * [c]->[n]->..->[p]->NULL  ==>  [n]->..->[p]->[c]->NULL
     *  ^head         ^last           ^head         ^last
     */
    current->next = (current->next == head) ? NULL : p;

    tile();
    update_current(NULL);
}

/* cyclic focus the next window
 * if the window is the last on stack, focus head
 */
void next_win() {
    if (!current || !head->next) return;
    update_current((prevfocus = current)->next ? current->next : head);
    if (mode == MONOCLE) xcb_map_window(dis, current->win);
}

/* cyclic focus the previous window
 * if the window is the head, focus the last stack window
 */
void prev_win() {
    if (!current || !head->next) return;
    if (head == (prevfocus = current)) while (current->next) current=current->next;
    else for (client *t=head; t; t=t->next) if (t->next == current) { current = t; break; }
    if (mode == MONOCLE) xcb_map_window(dis, current->win);
    update_current(NULL);
}

/* property notify is called when one of the window's properties
 * is changed, such as an urgent hint is received
 */
void propertynotify(xcb_generic_event_t *e) {
    xcb_property_notify_event_t *ev = (xcb_property_notify_event_t*)e;
    xcb_get_property_cookie_t cookie;
    xcb_icccm_wm_hints_t wmh;

    client *c;
    puts("xcb: property notify");
    if ((c = wintoclient(ev->window)))
        if (ev->atom == XCB_ICCCM_WM_ALL_HINTS) {
            puts("xcb: got hint!");
            cookie = xcb_icccm_get_wm_hints(dis, ev->window);
            if (xcb_icccm_get_wm_hints_reply(dis, cookie, &wmh, NULL)) /* TODO: error handling */
               c->isurgent = (wmh.flags & XCB_ICCCM_WM_HINT_X_URGENCY);
            desktopinfo();
        }
}

/* to quit just stop receiving events
 * run() is stopped and control is back to main()
 */
void quit(const Arg *arg) {
    retval = arg->i;
    running = false;
}

/* remove the specified client
 * the previous client must point to the next client of the given
 * the removing client can be on any desktop, so we must return
 * back the current focused desktop
 */
void removeclient(client *c) {
    client **p = NULL;
    int nd = 0, cd = current_desktop;
    for (bool found = false; nd<DESKTOPS && !found; nd++)
        for (select_desktop(nd), p = &head; *p && !(found = *p == c); p = &(*p)->next);
    *p = c->next;
    current = (prevfocus && prevfocus != current) ? prevfocus : (*p) ? (prevfocus = *p) : (prevfocus = head);
    select_desktop(cd);
    tile();
    if (mode == MONOCLE && cd == --nd && current) xcb_map_window(dis, current->win);
    update_current(NULL);
    free(c);
}

/* resize the master window - check for boundary size limits
 * the size of a window can't be less than MINWSZ
 */
void resize_master(const Arg *arg) {
    int msz = master_size + arg->i;
    if ((mode == BSTACK ? wh : ww) - msz <= MINWSZ || msz <= MINWSZ) return;
    master_size = msz;
    tile();
}

/* resize the first stack window - no boundary checks */
void resize_stack(const Arg *arg) {
    growth += arg->i;
    tile();
}

/* jump and focus the 'current + n' desktop */
void rotate_desktop(const Arg *arg) {
    change_desktop(&(Arg){.i = (current_desktop + DESKTOPS + arg->i) % DESKTOPS});
}

/* main event loop - on receival of an event call the appropriate event handler */
void run(void) {
    xcb_generic_event_t *ev;
    while(running)
        if ((ev = xcb_poll_for_event(dis)))
        {
            if (events[ev->response_type & ~0x80])
               events[ev->response_type & ~0x80](ev);
            else
               printf("unimplented event: %d\n", ev->response_type & ~0x80);
            free(ev);
        }
}

/* save specified desktop's properties */
void save_desktop(int i) {
    if (i >= DESKTOPS) return;
    desktops[i].master_size = master_size;
    desktops[i].mode = mode;
    desktops[i].growth = growth;
    desktops[i].head = head;
    desktops[i].current = current;
    desktops[i].showpanel = showpanel;
    desktops[i].prevfocus = prevfocus;
}

/* set the specified desktop's properties */
void select_desktop(int i) {
    if (i >= DESKTOPS || i == current_desktop) return;
    save_desktop(current_desktop);
    master_size = desktops[i].master_size;
    mode = desktops[i].mode;
    growth = desktops[i].growth;
    head = desktops[i].head;
    current = desktops[i].current;
    showpanel = desktops[i].showpanel;
    prevfocus = desktops[i].prevfocus;
    current_desktop = i;
}

/* send the given event - WM_DELETE_WINDOW for now */
void sendevent(xcb_window_t w, int atom) {
    if (atom >= WM_COUNT) return;
    xcb_client_message_event_t ev;
    ev.response_type = XCB_CLIENT_MESSAGE;
    ev.window = w;
    ev.format = 32;
    ev.type = wmatoms[WM_PROTOCOLS];
    ev.data.data32[0] = wmatoms[atom];
    ev.data.data32[1] = XCB_CURRENT_TIME;
    xcb_send_event(dis, 1, XCB_SEND_EVENT_DEST_POINTER_WINDOW, XCB_EVENT_MASK_NO_EVENT, (char*)&ev);
}

void setfullscreen(client *c, bool fullscreen) {
    xcb_change_property(dis, XCB_PROP_MODE_REPLACE, c->win, netatoms[NET_WM_STATE], XCB_ATOM, 32, sizeof(xcb_atom_t),
                       ((c->isfullscreen = fullscreen) ? &netatoms[NET_FULLSCREEN] : &XCB_ATOM_NULL));
    if (c->isfullscreen) xcb_move_resize(dis, c->win, 0, 0, ww + BORDER_WIDTH, wh + BORDER_WIDTH + PANEL_HEIGHT);
}

/* get numlock modifier using xcb */
int setup_keyboard(void)
{
    xcb_get_modifier_mapping_cookie_t cookie;
    xcb_get_modifier_mapping_reply_t *reply;
    xcb_keycode_t                    *modmap;
    xcb_keycode_t                    *numlock;

    cookie  = xcb_get_modifier_mapping_unchecked(dis);
    reply   = xcb_get_modifier_mapping_reply(dis, cookie, NULL);
    if (!reply) return -1;

    modmap = xcb_get_modifier_mapping_keycodes(reply);
    if (!modmap) return -1;

    numlock = xcb_get_keycodes(XK_Num_Lock);
    for (unsigned int i=0; i<8; ++i)
       for (unsigned int j=0; j<reply->keycodes_per_modifier; ++j)
       {
           xcb_keycode_t keycode = modmap[i * reply->keycodes_per_modifier + j];
           if (keycode == XCB_NO_SYMBOL) continue;
           for (unsigned int n=0; numlock[n] != XCB_NO_SYMBOL; ++n)
           {
               if (numlock[n] == keycode) {
                   printf("found num-lock %d\n", 1 << i);
                   numlockmask = 1 << i;
                   break;
               }
           }
       }

    return 0;
}

/* set initial values
 * root window - screen height/width - atoms - xerror handler
 * set masks for reporting events handled by the wm
 * and propagate the suported net atoms
 */
int setup(int default_screen) {
    sigchld();
    screen = screen_of_display(dis, default_screen);
    if (!screen) die("error: cannot aquire screen");

    ww = screen->width_in_pixels  - BORDER_WIDTH;
    wh = screen->height_in_pixels - (SHOW_PANEL ? PANEL_HEIGHT : 0) - BORDER_WIDTH;
    master_size = ((mode == BSTACK) ? wh : ww) * MASTER_SIZE;
    for (unsigned int i=0; i<DESKTOPS; i++) save_desktop(i);
    change_desktop(&(Arg){.i = DEFAULT_DESKTOP});

    win_focus   = getcolor(FOCUS);
    win_unfocus = getcolor(UNFOCUS);

    /* setup keyboard */
    if (setup_keyboard() == -1)
        die("error: failed to setup keyboard");

    /* set up atoms for dialog/notification windows */
    xcb_get_atoms(WM_ATOM_NAME, wmatoms, WM_COUNT);
    xcb_get_atoms(NET_ATOM_NAME, netatoms, NET_COUNT);

    /* check if another wm is running */
    if (checkotherwm())
        die("error: other wm is running");

    //xcb_grab_button(dis, 1, screen->root, BUTTONMASK, XCB_GRAB_MODE_ASYNC, XCB_GRAB_MODE_ASYNC, screen->root, XCB_NONE, XCB_BUTTON_INDEX_ANY, XCB_BUTTON_MASK_ANY);

    xcb_change_property(dis, XCB_PROP_MODE_REPLACE, screen->root, netatoms[NET_SUPPORTED], XCB_ATOM, 32, sizeof(xcb_atom_t) * NET_COUNT, netatoms);
    grabkeys();

    /* set events */
    for (unsigned int i=0; i<XCB_NO_OPERATION; ++i) events[i] = NULL;
    events[XCB_BUTTON_PRESS]        = buttonpress;
    events[XCB_CLIENT_MESSAGE]      = clientmessage;
    events[XCB_CONFIGURE_REQUEST]   = configurerequest;
    events[XCB_DESTROY_NOTIFY]      = destroynotify;
    events[XCB_ENTER_NOTIFY]        = enternotify;
    events[XCB_KEY_PRESS]           = keypress;
    events[XCB_MAP_REQUEST]         = maprequest;
    events[XCB_PROPERTY_NOTIFY]     = propertynotify;
    events[XCB_UNMAP_NOTIFY]        = unmapnotify;

    return 0;
}

void sigchld() {
    if (signal(SIGCHLD, sigchld) == SIG_ERR)
        die("error: can't install SIGCHLD handler\n");
    while(0 < waitpid(-1, NULL, WNOHANG));
}

/* execute a command */
void spawn(const Arg *arg) {
    if (fork() == 0) {
        if (dis) close(screen->root);
        setsid();
        execvp((char*)arg->com[0], (char**)arg->com);
        fprintf(stderr, "error: execvp %s", (char *)arg->com[0]);
        perror(" failed"); /* also prints the err msg */
        exit(EXIT_SUCCESS);
    }
}

/* swap master window with current or
 * if current is master with the next
 * if current is not head, then head is
 * behind us, so move_up until is head
 */
void swap_master() {
    if (!current || !head->next || mode == MONOCLE) return;
    for (client *t=head; t; t=t->next) if (t->isfullscreen) return;
    /* if current is head swap with next window */
    if (current == head) move_down();
    else while (current != head) move_up();
    update_current(head);
    tile();
}

/* switch the tiling mode and reset all floating windows */
void switch_mode(const Arg *arg) {
    if (mode == arg->i) return;
    if (mode == MONOCLE) for (client *c=head; c; c=c->next) xcb_map_window(dis, c->win);
    mode = arg->i;
    master_size = (mode == BSTACK ? wh : ww) * MASTER_SIZE;
    tile();
    update_current(NULL);
    desktopinfo();
}

/* tile all windows of current desktop to the set tiling mode */
void tile(void) {
    if (!head) return; /* nothing to arange */

    client *c;
    /* n:number of windows, d:difference, h:available height, z:client height */
    int n = 0, d = 0, h = wh + (showpanel ? 0 : PANEL_HEIGHT), z = mode == BSTACK ? ww : h;
    /* client's x,y coordinates, width and height */
    int cx = 0, cy = (TOP_PANEL && showpanel ? PANEL_HEIGHT : 0), cw = 0, ch = 0;

    /* count stack windows -- do not consider fullscreen or transient clients */
    for (n=0, c=head->next; c; c=c->next) if (!c->istransient && !c->isfullscreen && !c->isfloating) ++n;

    if (!head->next || (head->next->istransient && !head->next->next) || mode == MONOCLE) {
        for (c=head; c; c=c->next) if (!c->isfullscreen && !c->istransient && !c->isfloating)
            xcb_move_resize(dis, c->win, cx, cy, ww + BORDER_WIDTH, h + BORDER_WIDTH);
    } else if (mode == TILE || mode == BSTACK) {
        d = (z - growth)%n + growth;       /* n should be greater than one */
        z = (z - growth)/n;         /* adjust to match screen height/width */
        if (!head->isfullscreen && !head->istransient && !head->isfloating)
            (mode == BSTACK) ? xcb_move_resize(dis, head->win, cx, cy, ww - BORDER_WIDTH, master_size - BORDER_WIDTH)
                             : xcb_move_resize(dis, head->win, cx, cy, master_size - BORDER_WIDTH,  h - BORDER_WIDTH);
        for (c=head->next; c && (c->isfullscreen || c->istransient || c->isfloating); c=c->next);
        if (c) (mode == BSTACK) ? xcb_move_resize(dis, c->win, cx, (cy += master_size),
                                (cw = z - BORDER_WIDTH) + d, (ch = h - master_size - BORDER_WIDTH))
                                : xcb_move_resize(dis, c->win, (cx += master_size), cy,
                                (cw = ww - master_size - BORDER_WIDTH), (ch = z - BORDER_WIDTH) + d);
        if (c) for (mode==BSTACK?(cx+=z+d):(cy+=z+d), c=c->next; c; c=c->next)
            if (!c->isfullscreen && !c->istransient && !c->isfloating) {
                xcb_move_resize(dis, c->win, cx, cy, cw, ch);
                mode==BSTACK?(cx+=z):(cy+=z);
            }
    } else if (mode == GRID) {
        ++n;                              /* include head on window count */
        int cols, rows, cn=0, rn=0, i=0;  /* columns, rows, and current column and row number */
        for (cols=0; cols <= n/2; cols++) if (cols*cols >= n) break;   /* emulate square root */
        if (n == 5) cols = 2;
        rows = n/cols;
        cw = cols ? ww/cols : ww;
        for (i=0, c=head; c; c=c->next, i++) {
            if (i/rows + 1 > cols - n%cols) rows = n/cols + 1;
            ch = h/rows;
            cx = cn*cw;
            cy = (TOP_PANEL && showpanel ? PANEL_HEIGHT : 0) + rn*ch;
            if (!c->isfullscreen && !c->istransient && !c->isfloating)
                xcb_move_resize(dis, c->win, cx, cy, cw - BORDER_WIDTH, ch - BORDER_WIDTH);
            if (++rn >= rows) { rn = 0; cn++; }
        }
    } else fprintf(stderr, "error: no such layout mode: %d\n", mode);
    free(c);
}

/* toggle visibility state of the panel */
void togglepanel() {
    showpanel = !showpanel;
    tile();
}

/* windows that request to unmap should lose their
 * client, so no invisible windows exist on screen
 */
void unmapnotify(xcb_generic_event_t *e) {
    xcb_unmap_notify_event_t *ev = (xcb_unmap_notify_event_t *)e;
    client *c = wintoclient(ev->window);
    if (c && ev->event != screen->root) removeclient(c);
    desktopinfo();
}

/* update client - set highlighted borders and active window
 * if no client is given update current
 * if current is NULL then delete the active window property
 */
void update_current(client *c) {
    if (!current && !c) {
        xcb_delete_property(dis, screen->root, netatoms[NET_ACTIVE]);
        return;
    }

    int border_width = (!head->next || (head->next->istransient &&
                        !head->next->next) || mode == MONOCLE) ? 0 : BORDER_WIDTH;

    for (client *c=head; c; c=c->next) {
<<<<<<< HEAD
        xcb_border_width(dis, c->win, (c->isfullscreen ? 0 : border_width));
        xcb_change_window_attributes(dis, c->win, XCB_CW_BORDER_PIXEL, (current == c ? &win_focus : &win_unfocus));
        if (CLICK_TO_FOCUS) xcb_grab_button(dis, 1, c->win, BUTTONMASK, XCB_GRAB_MODE_ASYNC, XCB_GRAB_MODE_ASYNC,
           XCB_NONE, XCB_NONE, XCB_BUTTON_INDEX_ANY, XCB_BUTTON_MASK_ANY);
    }

    xcb_change_property(dis, XCB_PROP_MODE_REPLACE, screen->root, netatoms[NET_ACTIVE], XCB_ATOM_WINDOW, 32, sizeof(xcb_window_t), &current->win);
    xcb_set_input_focus(dis, screen->root, current->win, XCB_CURRENT_TIME);
    xcb_raise_window(dis, current->win);

    if (CLICK_TO_FOCUS) xcb_ungrab_button(dis, XCB_BUTTON_INDEX_ANY, current->win, XCB_BUTTON_MASK_ANY);
    xcb_flush(dis);
=======
        XSetWindowBorderWidth(dis, c->win, (c->isfullscreen ? 0 : border_width));
        XSetWindowBorder(dis, c->win, (current == c ? win_focus : win_unfocus));
        if (CLICK_TO_FOCUS) XGrabButton(dis, Button1, None, c->win, True,
                ButtonPressMask, GrabModeAsync, GrabModeAsync, None, None);
    }

    XChangeProperty(dis, root, netatoms[NET_ACTIVE], XA_WINDOW, 32, PropModeReplace, (unsigned char *)&current->win, 1);
    XSetInputFocus(dis, current->win, RevertToPointerRoot, CurrentTime);
    XRaiseWindow(dis, current->win);
    if (CLICK_TO_FOCUS) XUngrabButton(dis, Button1, None, current->win);
    XSync(dis, False);
>>>>>>> 4723e888
}

/* find to which client the given window belongs to */
client* wintoclient(xcb_window_t w) {
    client *c = NULL;
    int d = 0, cd = current_desktop;
    for (bool found = false; d<DESKTOPS && !found; ++d)
        for (select_desktop(d), c=head; c && !(found = (w == c->win)); c=c->next);
    select_desktop(cd);
    return c;
}

int xerrorstart() {
    die("error: another window manager is already running\n");
    return -1;
}

int main(int argc, char *argv[]) {
    int default_screen;
    if (argc == 2 && strcmp("-v", argv[1]) == 0) {
        fprintf(stdout, "%s-%s\n", WMNAME, VERSION);
        return EXIT_SUCCESS;
    } else if (argc != 1) die("usage: %s [-v]\n", WMNAME);
    if (!(dis = xcb_connect(NULL, &default_screen))) die("error: cannot open display\n");
    if (setup(default_screen) != -1)
    {
      desktopinfo(); /* zero out every desktop on (re)start */
      run();
    }
    cleanup();
    xcb_disconnect(dis);
    return retval;
}

/* vim: set ts=4 sw=4 :*/<|MERGE_RESOLUTION|>--- conflicted
+++ resolved
@@ -21,9 +21,9 @@
 #define Mod4Mask     XCB_MOD_MASK_4
 #define ShiftMask    XCB_MOD_MASK_SHIFT
 #define ControlMask  XCB_MOD_MASK_CONTROL
-#define Button1      1
-#define Button2      2
-#define Button3      3
+#define Button1      XCB_BUTTON_INDEX_1
+#define Button2      XCB_BUTTON_INDEX_2
+#define Button3      XCB_BUTTON_INDEX_3
 #define XCB_MOVE_RESIZE XCB_CONFIG_WINDOW_X | XCB_CONFIG_WINDOW_Y | XCB_CONFIG_WINDOW_WIDTH | XCB_CONFIG_WINDOW_HEIGHT
 #define XCB_MOVE        XCB_CONFIG_WINDOW_X | XCB_CONFIG_WINDOW_Y
 #define XCB_RESIZE      XCB_CONFIG_WINDOW_WIDTH | XCB_CONFIG_WINDOW_HEIGHT
@@ -331,7 +331,7 @@
     }
     prevfocus = current;
     unsigned int mask = XCB_CW_EVENT_MASK;
-    unsigned int values[1] = { XCB_EVENT_MASK_PROPERTY_CHANGE|FOLLOW_MOUSE?XCB_EVENT_MASK_ENTER_WINDOW:0) };
+    unsigned int values[1] = { XCB_EVENT_MASK_PROPERTY_CHANGE|(FOLLOW_MOUSE?XCB_EVENT_MASK_ENTER_WINDOW:0) };
     xcb_change_window_attributes_checked(dis, (current=c)->win = w, mask, values);
 }
 
@@ -686,11 +686,10 @@
  */
 void mousemotion(const Arg *arg) {
     if (!current) return;
-<<<<<<< HEAD
     xcb_get_geometry_cookie_t          geom_cookie;
     xcb_get_geometry_reply_t           *geometry;
     xcb_query_pointer_reply_t          *pointer;
-    unsigned int mx, my, winx, winy, winw, winh;
+    unsigned int mx, my, winx, winy, winw, winh, xw, yh;
 
     puts("grab pointer");
 
@@ -706,22 +705,14 @@
             XCB_GRAB_MODE_ASYNC, XCB_GRAB_MODE_ASYNC, screen->root, XCB_NONE, XCB_CURRENT_TIME);
 
     pointer = xcb_query_pointer_reply(dis, xcb_query_pointer(dis, screen->root), 0);
+    if (!pointer) return;
+
     mx = pointer->root_x; my = pointer->root_y;
     xcb_flush(dis);
 
     xcb_generic_event_t *e;
     xcb_motion_notify_event_t *ev = NULL;
-=======
-    static XWindowAttributes wa;
-    XGetWindowAttributes(dis, current->win, &wa);
-
-    if (XGrabPointer(dis, root, False, BUTTONMASK|PointerMotionMask, GrabModeAsync,
-                     GrabModeAsync, None, None, CurrentTime) != GrabSuccess) return;
-    int x, y, z, xw, yh; unsigned int v; Window w;
-    XQueryPointer(dis, root, &w, &w, &x, &y, &z, &z, &v);
-
-    XEvent ev;
->>>>>>> 4723e888
+
     do {
         e = xcb_wait_for_event(dis);
         switch (e->response_type & ~0x80) {
@@ -729,18 +720,12 @@
             case XCB_MAP_REQUEST:
                 events[e->response_type & ~0x80](e);
                 break;
-<<<<<<< HEAD
             case XCB_MOTION_NOTIFY:
                 ev = (xcb_motion_notify_event_t*)e;
-                if (arg->i == MOVE) xcb_move(dis, current->win, winx + ev->event_x - mx, winy + ev->event_y - my);
-                else xcb_resize(dis, current->win, winw + ev->event_x - mx, winh + ev->event_y - my);
-=======
-            case MotionNotify:
-                xw = (arg->i == MOVE ? wa.x : wa.width)  + ev.xmotion.x - x;
-                yh = (arg->i == MOVE ? wa.y : wa.height) + ev.xmotion.y - y;
-                if (arg->i == RESIZE) XResizeWindow(dis, current->win, xw>MINWSZ?xw:wa.width, yh>MINWSZ?yh:wa.height);
-                else if (arg->i == MOVE) XMoveWindow(dis, current->win, xw, yh);
->>>>>>> 4723e888
+                xw = (arg->i == MOVE ? winx : winw) + ev->root_x - mx;
+                yh = (arg->i == MOVE ? winy : winh) + ev->root_y - my;
+                if (arg->i == RESIZE) xcb_resize(dis, current->win, xw>MINWSZ?xw:winw, yh>MINWSZ?yh:winh);
+                else if (arg->i == MOVE) xcb_move(dis, current->win, xw, yh);
                 break;
         }
         current->isfloating = True;
@@ -1192,32 +1177,18 @@
                         !head->next->next) || mode == MONOCLE) ? 0 : BORDER_WIDTH;
 
     for (client *c=head; c; c=c->next) {
-<<<<<<< HEAD
         xcb_border_width(dis, c->win, (c->isfullscreen ? 0 : border_width));
         xcb_change_window_attributes(dis, c->win, XCB_CW_BORDER_PIXEL, (current == c ? &win_focus : &win_unfocus));
-        if (CLICK_TO_FOCUS) xcb_grab_button(dis, 1, c->win, BUTTONMASK, XCB_GRAB_MODE_ASYNC, XCB_GRAB_MODE_ASYNC,
-           XCB_NONE, XCB_NONE, XCB_BUTTON_INDEX_ANY, XCB_BUTTON_MASK_ANY);
+        if (CLICK_TO_FOCUS) xcb_grab_button(dis, 1, c->win, XCB_EVENT_MASK_BUTTON_PRESS, XCB_GRAB_MODE_ASYNC, XCB_GRAB_MODE_ASYNC,
+           XCB_NONE, XCB_NONE, XCB_BUTTON_INDEX_1, XCB_NONE);
     }
 
     xcb_change_property(dis, XCB_PROP_MODE_REPLACE, screen->root, netatoms[NET_ACTIVE], XCB_ATOM_WINDOW, 32, sizeof(xcb_window_t), &current->win);
     xcb_set_input_focus(dis, screen->root, current->win, XCB_CURRENT_TIME);
     xcb_raise_window(dis, current->win);
 
-    if (CLICK_TO_FOCUS) xcb_ungrab_button(dis, XCB_BUTTON_INDEX_ANY, current->win, XCB_BUTTON_MASK_ANY);
+    if (CLICK_TO_FOCUS) xcb_ungrab_button(dis, XCB_BUTTON_INDEX_1, current->win, XCB_NONE);
     xcb_flush(dis);
-=======
-        XSetWindowBorderWidth(dis, c->win, (c->isfullscreen ? 0 : border_width));
-        XSetWindowBorder(dis, c->win, (current == c ? win_focus : win_unfocus));
-        if (CLICK_TO_FOCUS) XGrabButton(dis, Button1, None, c->win, True,
-                ButtonPressMask, GrabModeAsync, GrabModeAsync, None, None);
-    }
-
-    XChangeProperty(dis, root, netatoms[NET_ACTIVE], XA_WINDOW, 32, PropModeReplace, (unsigned char *)&current->win, 1);
-    XSetInputFocus(dis, current->win, RevertToPointerRoot, CurrentTime);
-    XRaiseWindow(dis, current->win);
-    if (CLICK_TO_FOCUS) XUngrabButton(dis, Button1, None, current->win);
-    XSync(dis, False);
->>>>>>> 4723e888
 }
 
 /* find to which client the given window belongs to */
