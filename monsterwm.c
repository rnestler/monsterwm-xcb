--- conflicted
+++ resolved
@@ -1134,7 +1134,6 @@
     screen = screen_of_display(dis, default_screen);
     if (!screen) die("error: cannot aquire screen\n");
 
-<<<<<<< HEAD
     /* check if another wm is running */
     if (checkotherwm()) die("error: other wm is running\n");
 
@@ -1166,13 +1165,6 @@
                 screen->width_in_pixels - BORDER_WIDTH,
                 screen->height_in_pixels - (SHOW_PANEL ? PANEL_HEIGHT : 0) - BORDER_WIDTH);
     }
-    change_monitor(&(Arg){.i = DEFAULT_MONITOR});
-=======
-    ww = screen->width_in_pixels  - BORDER_WIDTH;
-    wh = screen->height_in_pixels - (SHOW_PANEL ? PANEL_HEIGHT : 0) - BORDER_WIDTH;
-    master_size = ((mode == BSTACK) ? wh : ww) * MASTER_SIZE;
-    for (unsigned int i=0; i<DESKTOPS; i++) save_desktop(i);
->>>>>>> e59f5848
 
     win_focus   = getcolor(FOCUS);
     win_unfocus = getcolor(UNFOCUS);
@@ -1201,6 +1193,7 @@
     events[XCB_UNMAP_NOTIFY]        = unmapnotify;
     events[XCB_MOTION_NOTIFY]       = motionnotify;
 
+    change_monitor(&(Arg){.i = DEFAULT_MONITOR});
     change_desktop(&(Arg){.i = DEFAULT_DESKTOP});
     return 0;
 }
