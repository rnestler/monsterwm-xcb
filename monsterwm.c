--- conflicted
+++ resolved
@@ -1234,17 +1234,10 @@
 
 /* switch the tiling mode and reset all floating windows */
 void switch_mode(const Arg *arg) {
-<<<<<<< HEAD
+    if (CM->mode == arg->i) for (client *c=CM->head; c; c=c->next) c->isfloating = False;
     if (CM->mode == MONOCLE) for (client *c=CM->head; c; c=c->next) xcb_map_window(dis, c->win);
-    for (client *c=CM->head; c; c=c->next) c->isfloating = False;
     CM->mode = arg->i;
     CM->master_size = (CM->mode == BSTACK ? CM->wh : CM->ww) * MASTER_SIZE;
-=======
-    if (mode == arg->i) for (client *c=head; c; c=c->next) c->isfloating = False;
-    if (mode == MONOCLE) for (client *c=head; c; c=c->next) xcb_map_window(dis, c->win);
-    mode = arg->i;
-    master_size = (mode == BSTACK ? wh : ww) * MASTER_SIZE;
->>>>>>> 9b27cced
     tile();
     update_current(CM->current);
     desktopinfo();
