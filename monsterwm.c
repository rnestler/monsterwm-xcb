--- conflicted
+++ resolved
@@ -338,14 +338,8 @@
 /* check if other wm exists */
 static int checkotherwm(void) {
     xcb_generic_error_t *error;
-<<<<<<< HEAD
-    unsigned int mask = XCB_CW_EVENT_MASK;
     unsigned int values[1] = {XCB_EVENT_MASK_SUBSTRUCTURE_REDIRECT|XCB_EVENT_MASK_SUBSTRUCTURE_NOTIFY|XCB_EVENT_MASK_PROPERTY_CHANGE|
                               XCB_EVENT_MASK_BUTTON_PRESS|(FOLLOW_MONITOR?XCB_EVENT_MASK_POINTER_MOTION:0)};
-=======
-    unsigned int values[1] = {XCB_EVENT_MASK_SUBSTRUCTURE_REDIRECT|XCB_EVENT_MASK_SUBSTRUCTURE_NOTIFY|
-                              XCB_EVENT_MASK_PROPERTY_CHANGE|XCB_EVENT_MASK_BUTTON_PRESS};
->>>>>>> 36aae618
 
     error = xcb_request_check(dis, xcb_change_window_attributes_checked(dis, screen->root, XCB_CW_EVENT_MASK, values));
     xcb_flush(dis);
@@ -379,16 +373,9 @@
         CM->head = c;
     }
 
-<<<<<<< HEAD
-    CM->prevfocus = CM->current;
     unsigned int mask = XCB_CW_EVENT_MASK;
     unsigned int values[1] = { XCB_EVENT_MASK_PROPERTY_CHANGE|(FOLLOW_MOUSE?XCB_EVENT_MASK_ENTER_WINDOW:0) };
-    xcb_change_window_attributes_checked(dis, (CM->current=c)->win = w, mask, values);
-=======
-    prevfocus = current;
-    unsigned int values[1] = { XCB_EVENT_MASK_PROPERTY_CHANGE|(FOLLOW_MOUSE?XCB_EVENT_MASK_ENTER_WINDOW:0) };
     xcb_change_window_attributes_checked(dis, (c->win = w), XCB_CW_EVENT_MASK, values);
->>>>>>> 36aae618
     return c;
 }
 
@@ -754,16 +741,10 @@
     CM->current   = addwindow(ev->window);
 
     xcb_icccm_get_wm_transient_for_reply(dis, xcb_icccm_get_wm_transient_for_unchecked(dis, ev->window), &transient, NULL); /* TODO: error handling */
-<<<<<<< HEAD
     CM->current->istransient = transient?true:false;
     CM->current->isfloating  = floating;
     DEBUGP("transient: %d\n", CM->current->istransient);
-=======
-    current->istransient = transient?true:false;
-    current->isfloating  = floating;
-    DEBUGP("transient: %d\n", current->istransient);
-    DEBUGP("floating:  %d\n", current->isfloating);
->>>>>>> 36aae618
+    DEBUGP("floating:  %d\n", CM->current->isfloating);
 
     prop_reply  = xcb_get_property_reply(dis, xcb_get_property_unchecked(dis, 0, ev->window, netatoms[NET_WM_STATE], XCB_ATOM_ATOM, 0, 1), NULL); /* TODO: error handling */
     if (prop_reply) {
