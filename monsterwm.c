/* see license for copyright and license */

#include <stdlib.h>
#include <stdio.h>
#include <stdarg.h>
#include <stdbool.h>
#include <unistd.h>
#include <string.h>
#include <signal.h>
#include <sys/wait.h>
#include <X11/keysym.h>
#include <xcb/xcb.h>
#include <xcb/xcb_atom.h>
#include <xcb/xcb_icccm.h>
#include <xcb/xcb_keysyms.h>
#if XINERAMA
#  include <xcb/xinerama.h>
#endif

/* TODO: Reduce SLOC */

/* set this to 1 to enable debug prints */
#if 0
#  define DEBUG(x)      puts(x);
#  define DEBUGP(x,...) printf(x, ##__VA_ARGS__);
#else
#  define DEBUG(x)      ;
#  define DEBUGP(x,...) ;
#endif

/* upstream compatility */
#define True  true
#define False false
#define Mod1Mask     XCB_MOD_MASK_1
#define Mod4Mask     XCB_MOD_MASK_4
#define ShiftMask    XCB_MOD_MASK_SHIFT
#define ControlMask  XCB_MOD_MASK_CONTROL
#define Button1      XCB_BUTTON_INDEX_1
#define Button2      XCB_BUTTON_INDEX_2
#define Button3      XCB_BUTTON_INDEX_3
#define XCB_MOVE_RESIZE XCB_CONFIG_WINDOW_X | XCB_CONFIG_WINDOW_Y | XCB_CONFIG_WINDOW_WIDTH | XCB_CONFIG_WINDOW_HEIGHT
#define XCB_MOVE        XCB_CONFIG_WINDOW_X | XCB_CONFIG_WINDOW_Y
#define XCB_RESIZE      XCB_CONFIG_WINDOW_WIDTH | XCB_CONFIG_WINDOW_HEIGHT

static char *WM_ATOM_NAME[]   = { "WM_PROTOCOLS", "WM_DELETE_WINDOW" };
static char *NET_ATOM_NAME[]  = { "_NET_SUPPORTED", "_NET_WM_STATE_FULLSCREEN", "_NET_WM_STATE", "_NET_ACTIVE_WINDOW" };

#define LENGTH(x) (sizeof(x)/sizeof(*x))
#define CLEANMASK(mask) (mask & ~(numlockmask | XCB_MOD_MASK_LOCK))
#define BUTTONMASK      XCB_EVENT_MASK_BUTTON_PRESS|XCB_EVENT_MASK_BUTTON_RELEASE

enum { RESIZE, MOVE };
enum { TILE, MONOCLE, BSTACK, GRID, MODES };
enum { WM_PROTOCOLS, WM_DELETE_WINDOW, WM_COUNT };
enum { NET_SUPPORTED, NET_FULLSCREEN, NET_WM_STATE, NET_ACTIVE, NET_COUNT };

/* argument structure to be passed to function by config.h
 * com  - a command to run
 * i    - an integer to indicate different states
 */
typedef union {
    const char** com;
    const int i;
} Arg;

/* a key struct represents a combination of
 * mod      - a modifier mask
 * keysym   - and the key pressed
 * func     - the function to be triggered because of the above combo
 * arg      - the argument to the function
 */
typedef struct {
    unsigned int mod;
    xcb_keysym_t keysym;
    void (*func)(const Arg *);
    const Arg arg;
} key;

/* a button struct represents a combination of
 * mask     - a modifier mask
 * button   - and the mouse button pressed
 * func     - the function to be triggered because of the above combo
 * arg      - the argument to the function
 */
typedef struct {
    unsigned int mask;
    xcb_button_t button;
    void (*func)(const Arg *);
    const Arg arg;
} Button;

/* a client is a wrapper to a window that additionally
 * holds some properties for that window
 *
 * next        - the client after this one, or NULL if the current is the only or last client
 * isurgent    - the window received an urgent hint
 * istransient - the window is transient
 * isfullscrn  - the window is fullscreen
 * isfloating  - the window is floating
 * win         - the window
 *
 * istransient is separate from isfloating as floating window can be reset
 * to their tiling positions, while the transients will always be floating
 */
typedef struct client {
    struct client *next;
    int monitor;
    bool isurgent, istransient, isfullscrn, isfloating;
    xcb_window_t win;
} client;

/* properties of each desktop
 * master_size  - the size of the master window
 * mode         - the desktop's tiling layout mode
 * growth       - growth factor of the first stack window
 * head         - the start of the client list
 * current      - the currently highlighted window
 * prevfocus    - the client that previously had focus
 * showpanel    - the visibility status of the panel
 */
typedef struct {
    int master_size, mode, growth;
    client *head, *current, *prevfocus;
    bool showpanel;
} desktop;

/* properties of each monitor */
typedef struct {
    bool showpanel;
    int current_desktop;
    int previous_desktop;
    int growth;
    int mode;
    int master_size;
    int wh, ww, wx, wy;
    client *head, *prevfocus, *current;
    desktop *desktops;
} monitor;

/* define behavior of certain applications
 * configured in config.h
 * class    - the class or name of the instance
 * desktop  - what desktop it should be spawned at
 * follow   - whether to change desktop focus to the specified desktop
 */
typedef struct {
    const char *class;
    const int desktop;
    const bool follow;
    const bool floating;
} AppRule;

 /* function prototypes sorted alphabetically */
static client* addwindow(xcb_window_t w);
static void buttonpress(xcb_generic_event_t *e);
static void change_monitor(const Arg *arg);
static void change_desktop(const Arg *arg);
static void cleanup(void);
static void client_to_monitor(const Arg *arg);
static void client_to_desktop(const Arg *arg);
static void clientmessage(xcb_generic_event_t *e);
static void configurerequest(xcb_generic_event_t *e);
static void deletewindow(xcb_window_t w);
static void desktopinfo(void);
static void destroynotify(xcb_generic_event_t *e);
static void die(const char* errstr, ...);
static void enternotify(xcb_generic_event_t *e);
static void motionnotify(xcb_generic_event_t *e);
static void focusurgent();
static unsigned int getcolor(char* color);
static void grabbuttons(client *c);
static void grabkeys(void);
static void grid(int h, int y);
static void keypress(xcb_generic_event_t *e);
static void killclient();
static void last_monitor();
static void last_desktop();
static void maprequest(xcb_generic_event_t *e);
static void monocle(int h, int y);
static void move_down();
static void move_up();
static void mousemotion(const Arg *arg);
static void next_win();
static void prev_win();
static void propertynotify(xcb_generic_event_t *e);
static void quit(const Arg *arg);
static void removeclient(client *c);
static void resize_master(const Arg *arg);
static void resize_stack(const Arg *arg);
static void rotate_monitor(const Arg *arg);
static void rotate_desktop(const Arg *arg);
static void run(void);
static void select_monitor(int i);
static void save_desktop(int i);
static void select_desktop(int i);
static void setfullscreen(client *c, bool fullscrn);
static int setup(int default_screen);
static void sigchld();
static void spawn(const Arg *arg);
static void stack(int h, int y);
static void swap_master();
static void switch_mode(const Arg *arg);
static void tile(void);
static void togglepanel();
static void update_current(client *c);
static void unmapnotify(xcb_generic_event_t *e);
static client* wintoclient(xcb_window_t w);
static int areatomonitor(int x, int y);

#include "config.h"

/* variables */
static bool running = true;
static int retval = 0;
static int current_monitor = 0;
static int previous_monitor = 0;
static int MONITORS = 1; /* always at least 1 monitor */
static unsigned int win_unfocus, win_focus;
static unsigned int numlockmask = 0; /* dynamic key lock mask */
static monitor *monitors;
static monitor *CM; /* comes from current_monitor, shortened to CM to avoid code clutter */
static xcb_connection_t *dis;
static xcb_screen_t *screen;
static xcb_atom_t wmatoms[WM_COUNT], netatoms[NET_COUNT];

/* events array
 * on receival of a new event, call the appropriate function to handle it
 */
static void (*events[XCB_NO_OPERATION])(xcb_generic_event_t *e);

/* layout array - given the current layout mode, tile the windows
 * h (or hh) is the avaible height that windows have to expand
 * y (or cy) is the num of pixels from top to place the windows (y coordinate)
 */
static void (*layout[MODES])(int h, int y) = {
    [TILE]   = stack, [MONOCLE] = monocle,
    [BSTACK] = stack, [GRID]    = grid,
};

/* get screen of display */
static xcb_screen_t *xcb_screen_of_display(xcb_connection_t *con, int screen) {
    xcb_screen_iterator_t iter;
    iter = xcb_setup_roots_iterator(xcb_get_setup(con));
    for (; iter.rem; --screen, xcb_screen_next(&iter)) if (screen == 0) return iter.data;
    return NULL;
}

/* wrapper to move and resize window */
static inline void xcb_move_resize(xcb_connection_t *con, xcb_window_t win, int x, int y, int w, int h) {
    unsigned int pos[4] = { x, y, w, h };
    xcb_configure_window(con, win, XCB_MOVE_RESIZE, pos);
}

/* wrapper to move window */
static inline void xcb_move(xcb_connection_t *con, xcb_window_t win, int x, int y) {
    unsigned int pos[2] = { x, y };
    xcb_configure_window(con, win, XCB_MOVE, pos);
}

/* wrapper to resize window */
static inline void xcb_resize(xcb_connection_t *con, xcb_window_t win, int w, int h) {
    unsigned int pos[2] = { w, h };
    xcb_configure_window(con, win, XCB_RESIZE, pos);
}

/* wrapper to raise window */
static inline void xcb_raise_window(xcb_connection_t *con, xcb_window_t win) {
    unsigned int arg[1] = { XCB_STACK_MODE_ABOVE };
    xcb_configure_window(con, win, XCB_CONFIG_WINDOW_STACK_MODE, arg);
}

/* wrapper to set xcb border width */
static inline void xcb_border_width(xcb_connection_t *con, xcb_window_t win, int w) {
    unsigned int arg[1] = { w };
    xcb_configure_window(con, win, XCB_CONFIG_WINDOW_BORDER_WIDTH, arg);
}

/* wrapper to get xcb keysymbol from keycode */
static xcb_keysym_t xcb_get_keysym(xcb_keycode_t keycode) {
    xcb_key_symbols_t *keysyms;
    xcb_keysym_t       keysym;

    if (!(keysyms = xcb_key_symbols_alloc(dis))) return 0;
    keysym = xcb_key_symbols_get_keysym(keysyms, keycode, 0);
    xcb_key_symbols_free(keysyms);

    return keysym;
}

/* wrapper to get xcb keycodes from keysymbol */
static xcb_keycode_t* xcb_get_keycodes(xcb_keysym_t keysym) {
    xcb_key_symbols_t *keysyms;
    xcb_keycode_t     *keycode;

    if (!(keysyms = xcb_key_symbols_alloc(dis))) return NULL;
    keycode = xcb_key_symbols_get_keycode(keysyms, keysym);
    xcb_key_symbols_free(keysyms);

    return keycode;
}

/* retieve RGB color from hex (think of html) */
static unsigned int xcb_get_colorpixel(char *hex) {
    char strgroups[3][3]  = {{hex[1], hex[2], '\0'}, {hex[3], hex[4], '\0'}, {hex[5], hex[6], '\0'}};
    unsigned int rgb16[3] = {(strtol(strgroups[0], NULL, 16)), (strtol(strgroups[1], NULL, 16)), (strtol(strgroups[2], NULL, 16))};
    return (rgb16[0] << 16) + (rgb16[1] << 8) + rgb16[2];
}

/* wrapper to get atoms using xcb */
static void xcb_get_atoms(char **names, xcb_atom_t *atoms, unsigned int count) {
    xcb_intern_atom_cookie_t cookies[count];
    xcb_intern_atom_reply_t  *reply;

    for (unsigned int i = 0; i < count; i++) cookies[i] = xcb_intern_atom(dis, 0, strlen(names[i]), names[i]);
    for (unsigned int i = 0; i < count; i++) {
        reply = xcb_intern_atom_reply(dis, cookies[i], NULL); /* TODO: Handle error */
        if (reply) {
            DEBUGP("%s : %d\n", names[i], reply->atom);
            atoms[i] = reply->atom; free(reply);
        } else puts("WARN: monsterwm failed to register %s atom.\nThings might not work right.");
    }
}

/* wrapper to window get attributes using xcb */
static void xcb_get_attributes(xcb_window_t *windows, xcb_get_window_attributes_reply_t **reply, unsigned int count) {
    xcb_get_window_attributes_cookie_t cookies[count];
    for (unsigned int i = 0; i < count; i++) cookies[i] = xcb_get_window_attributes(dis, windows[i]);
    for (unsigned int i = 0; i < count; i++) reply[i]   = xcb_get_window_attributes_reply(dis, cookies[i], NULL); /* TODO: Handle error */
}

/* check if other wm exists */
static int xcb_checkotherwm(void) {
    xcb_generic_error_t *error;
    unsigned int values[1] = {XCB_EVENT_MASK_SUBSTRUCTURE_REDIRECT|XCB_EVENT_MASK_SUBSTRUCTURE_NOTIFY|XCB_EVENT_MASK_PROPERTY_CHANGE|
                              XCB_EVENT_MASK_BUTTON_PRESS|(FOLLOW_MONITOR?XCB_EVENT_MASK_POINTER_MOTION:0)};

    error = xcb_request_check(dis, xcb_change_window_attributes_checked(dis, screen->root, XCB_CW_EVENT_MASK, values));
    xcb_flush(dis);
    if (error) return 1;
    return 0;
}

int areatomonitor(int x, int y) {
    for (int m=0; m<MONITORS; m++)
        if (monitors[m].wx < x && (monitors[m].wx + monitors[m].ww) > x &&
            monitors[m].wy < y && (monitors[m].wy + monitors[m].wh) > y) return m;
    return current_monitor;
}

/* create a new client and add the new window
 * window should notify of property change events
 */
client* addwindow(xcb_window_t w) {
    client *c, *t;
    if (!(c = (client *)calloc(1, sizeof(client))))
        die("error: could not calloc() %u bytes\n", sizeof(client));

    c->monitor = current_monitor;
    if (!CM->head) CM->head = c;
    else if (ATTACH_ASIDE) {
        for(t=CM->head; t->next; t=t->next); /* get the last client */
        t->next = c;
    } else {
        c->next = (t = CM->head);
        CM->head = c;
    }

    unsigned int values[1] = { XCB_EVENT_MASK_PROPERTY_CHANGE|(FOLLOW_MOUSE?XCB_EVENT_MASK_ENTER_WINDOW:0) };
    xcb_change_window_attributes_checked(dis, (c->win = w), XCB_CW_EVENT_MASK, values);
    return c;
}

/* on the press of a button check to see if there's a binded function to call */
void buttonpress(xcb_generic_event_t *e) {
    xcb_button_press_event_t *ev = (xcb_button_press_event_t*)e;
    DEBUGP("xcb: button press: %d state: %d\n", ev->detail, ev->state);

    client *c = wintoclient(ev->event);
    if (!c) return;
    if (CLICK_TO_FOCUS && CM->current != c && ev->detail == XCB_BUTTON_INDEX_1) update_current(c);

    for (unsigned int i=0; i<LENGTH(buttons); i++)
        if (buttons[i].func && buttons[i].button == ev->detail &&
            CLEANMASK(buttons[i].mask) == CLEANMASK(ev->state)) {
            update_current(c);
            buttons[i].func(&(buttons[i].arg));
        }
}

void change_monitor(const Arg *arg) {
    if (arg->i == current_monitor) return;
    previous_monitor = current_monitor;
    select_monitor(arg->i);
    update_current(CM->current);
    desktopinfo();
}

/* focus another desktop
 * to avoid flickering
 * first map the new windows
 * if the layout mode is fullscreen map only one window
 * then unmap previous windows
 */
void change_desktop(const Arg *arg) {
    if (arg->i == CM->current_desktop) return;
    CM->previous_desktop = CM->current_desktop;
    select_desktop(arg->i);
    tile();
    if (CM->mode == MONOCLE && CM->current) xcb_map_window(dis, CM->current->win);
    else for (client *c=CM->head; c; c=c->next) xcb_map_window(dis, c->win);
    update_current(CM->current);
    select_desktop(CM->previous_desktop);
    for (client *c=CM->head; c; c=c->next) xcb_unmap_window(dis, c->win);
    select_desktop(arg->i);
    desktopinfo();
}

/* remove all windows in all desktops by sending a delete message */
void cleanup(void) {
    xcb_query_tree_reply_t  *reply;
    unsigned int nchildren;

    for (int m=0; m<MONITORS; m++)
        free(monitors[m].desktops);
    free(monitors);

    xcb_ungrab_key(dis, XCB_GRAB_ANY, screen->root, XCB_MOD_MASK_ANY);
    reply = xcb_query_tree_reply(dis, xcb_query_tree(dis, screen->root), NULL); /* TODO: error handling */
    if (reply) {
        nchildren = reply[0].children_len;
        for (unsigned int i = 0; i<nchildren; i++) deletewindow(reply[i].parent);
        free(reply);
    }
    xcb_set_input_focus(dis, XCB_NONE, XCB_INPUT_FOCUS_POINTER_ROOT, XCB_CURRENT_TIME);
    xcb_flush(dis);
}

/* move a client to another monitor
 * store the client's window
 * remove the client
 * add the window to the new monitor
 * if defined change focus to the new monitor
 *
 * keep in mind that current pointer might
 * change with each select_monitor() invocation
 */
void client_to_monitor(const Arg *arg) {
    if (CM->current && arg->i < MONITORS && CM->current->monitor == arg->i) return;
    xcb_window_t w = CM->current->win;
    int OLDM = current_monitor;

    bool wfloating = CM->current->isfloating;
    bool wfullscrn = CM->current->isfullscrn;
    bool transient = CM->current->istransient;

    xcb_unmap_window(dis, CM->current->win);
    removeclient(CM->current);

    select_monitor(arg->i);
    CM->current = addwindow(w);
    CM->current->isfloating = wfloating;
    CM->current->isfullscrn = wfullscrn;
    CM->current->istransient = transient;

    tile();
    xcb_map_window(dis, CM->current->win);
    select_monitor(OLDM);
    tile();
    update_current(CM->current);

    if (FOLLOW_WINDOW) change_monitor(arg);
    desktopinfo();
}

/* move a client to another desktop
 * store the client's window
 * remove the client
 * add the window to the new desktop
 * if defined change focus to the new desktop
 *
 * keep in mind that current pointer might
 * change with each select_desktop() invocation
 */
void client_to_desktop(const Arg *arg) {
    if (arg->i == CM->current_desktop || !CM->current) return;
    xcb_window_t w = CM->current->win;
    int cd = CM->current_desktop;

    bool wfloating = CM->current->isfloating;
    bool wfullscrn = CM->current->isfullscrn;
    bool transient = CM->current->istransient;

    xcb_unmap_window(dis, CM->current->win);
    removeclient(CM->current);

    select_desktop(arg->i);
    CM->current = addwindow(w);
    CM->current->isfloating = wfloating;
    CM->current->isfullscrn = wfullscrn;
    CM->current->istransient = transient;

    select_desktop(cd);
    tile();
    update_current(CM->current);

    if (FOLLOW_WINDOW) change_desktop(arg);
    desktopinfo();
}

/* check if window requested fullscreen or activation
 * To change the state of a mapped window, a client MUST
 * send a _NET_WM_STATE client message to the root window
 * message_type must be _NET_WM_STATE
 *   data.l[0] is the action to be taken
 *   data.l[1] is the property to alter three actions:
 *     remove/unset _NET_WM_STATE_REMOVE=0
 *     add/set _NET_WM_STATE_ADD=1,
 *     toggle _NET_WM_STATE_TOGGLE=2
 */
void clientmessage(xcb_generic_event_t *e) {
    xcb_client_message_event_t *ev = (xcb_client_message_event_t*)e;
    client *c = wintoclient(ev->window);
    if (ev->format != 32) return;
    DEBUGP("xcb: client message: %d, %d, %d\n", ev->data.data32[0], ev->data.data32[1], ev->data.data32[2]);
    if (c && ev->type == netatoms[NET_WM_STATE] && ((xcb_atom_t)ev->data.data32[1]
        == netatoms[NET_FULLSCREEN] || (xcb_atom_t)ev->data.data32[2] == netatoms[NET_FULLSCREEN]))
        setfullscreen(c, (ev->data.data32[0] == 1 || (ev->data.data32[0] == 2 && !c->isfullscrn)));
    else if (c && ev->type == netatoms[NET_ACTIVE]) CM->current = c;
    tile();
    update_current(CM->current);
}

/* a configure request means that the window requested changes in its geometry
 * state. if the window is fullscreen discard and fill the screen, else set the
 * appropriate values as requested, and tile the window again so that it fills
 * the gaps that otherwise could have been created
 */
void configurerequest(xcb_generic_event_t *e) {
    xcb_configure_request_event_t *ev = (xcb_configure_request_event_t*)e;
    client *c = wintoclient(ev->window);
    if (c && c->isfullscrn) setfullscreen(c, true);
    else {
        unsigned int v[7];
        unsigned int i = 0;
        if (ev->value_mask & XCB_CONFIG_WINDOW_X)              v[i++] = ev->x;
        if (ev->value_mask & XCB_CONFIG_WINDOW_Y)              v[i++] = ev->y + (CM->showpanel && TOP_PANEL) ? PANEL_HEIGHT : 0;
        if (ev->value_mask & XCB_CONFIG_WINDOW_WIDTH)          v[i++] = (ev->width  < CM->ww - BORDER_WIDTH) ? ev->width  : CM->ww + BORDER_WIDTH;
        if (ev->value_mask & XCB_CONFIG_WINDOW_HEIGHT)         v[i++] = (ev->height < CM->wh - BORDER_WIDTH) ? ev->height : CM->wh + BORDER_WIDTH;
        if (ev->value_mask & XCB_CONFIG_WINDOW_BORDER_WIDTH)   v[i++] = ev->border_width;
        if (ev->value_mask & XCB_CONFIG_WINDOW_SIBLING)        v[i++] = ev->sibling;
        if (ev->value_mask & XCB_CONFIG_WINDOW_STACK_MODE)     v[i++] = ev->stack_mode;
        xcb_configure_window(dis, ev->window, ev->value_mask, v);
    }
    tile();
<<<<<<< HEAD
    update_current(c?c:CM->current);
=======
    if (c && c == current) update_current(c);
>>>>>>> aa8789cf
}

/* close the window */
void deletewindow(xcb_window_t w) {
    xcb_client_message_event_t ev;
    ev.response_type = XCB_CLIENT_MESSAGE;
    ev.window = w;
    ev.format = 32;
    ev.sequence = 0;
    ev.type = wmatoms[WM_PROTOCOLS];
    ev.data.data32[0] = wmatoms[WM_DELETE_WINDOW];
    ev.data.data32[1] = XCB_CURRENT_TIME;
    xcb_send_event(dis, 0, w, XCB_EVENT_MASK_NO_EVENT, (char*)&ev);
}

/* output info about the desktops on standard output stream
 *
 * the info is a list of ':' separated values for each desktop
 * desktop to desktop info is separated by ' ' single spaces
 * the info values are
 *   the monitor number/id
 *   whether the monitor is the current focused (1) or not (0)
 *   the desktop number/id
 *   the desktop's client count
 *   the desktop's tiling layout mode/id
 *   whether the desktop is the current focused (1) or not (0)
 *   whether any client in that desktop has received an urgent hint
 *
 * once the info is collected, immediately flush the stream
 */
void desktopinfo(void) {
    bool urgent = false;
    int OLDM = current_monitor, cd, n=0, d=0, m=0;
    for (; m<MONITORS; m++) {
        select_monitor(m); d = 0; cd = CM->current_desktop;
        for (client *c; d<DESKTOPS; d++) {
            for (select_desktop(d), c=CM->head, n=0, urgent=false; c; c=c->next, ++n) if (c->isurgent) urgent = true;
            fprintf(stdout, "%d:%d:%d:%d:%d:%d:%d%c", m, current_monitor == OLDM, d, n, CM->mode, CM->current_desktop == cd, urgent, (m+1==MONITORS && d+1==DESKTOPS)?'\n':' ');
        }
        select_desktop(cd);
    }
    fflush(stdout);
    select_monitor(OLDM);
}

/* a destroy notification is received when a window is being closed
 * on receival, remove the appropriate client that held that window
 */
void destroynotify(xcb_generic_event_t *e) {
    DEBUG("xcb: destoroy notify");
    xcb_destroy_notify_event_t *ev = (xcb_destroy_notify_event_t*)e;
    client *c = wintoclient(ev->window);
    if (c) removeclient(c); else { DEBUG("fail destroy"); }
    desktopinfo();
}

/* print a message on standard error stream
 * and exit with failure exit code
 */
void die(const char *errstr, ...) {
    va_list ap;
    va_start(ap, errstr);
    vfprintf(stderr, errstr, ap);
    va_end(ap);
    exit(EXIT_FAILURE);
}

/* when the mouse enters a window's borders
 * the window, if notifying of such events (EnterWindowMask)
 * will notify the wm and will get focus
 */
void enternotify(xcb_generic_event_t *e) {
    xcb_enter_notify_event_t *ev = (xcb_enter_notify_event_t*)e;
    if (!FOLLOW_MOUSE) return;
    DEBUG("xcb: enter notify");
    client *c = wintoclient(ev->event);
    if (c && ev->mode == XCB_NOTIFY_MODE_NORMAL && ev->detail != XCB_NOTIFY_DETAIL_INFERIOR) update_current(c);
}

void motionnotify(xcb_generic_event_t *e) {
    xcb_motion_notify_event_t *ev = (xcb_motion_notify_event_t*)e;
    int area_monitor;
    if (!FOLLOW_MONITOR) return;
    DEBUG("xcb: motion notify");
    if ((area_monitor = areatomonitor(ev->root_x, ev->root_y)) != current_monitor)
        change_monitor(&(Arg){.i = area_monitor});
}

/* find and focus the client which received
 * the urgent hint in the current desktop
 */
void focusurgent() {
    for (int m = 0; m<MONITORS; m++)
        for (client *c=monitors[m].head; c; c=c->next) if (c->isurgent) update_current(c);
}

/* get a pixel with the requested color
 * to fill some window area - borders
 */
unsigned int getcolor(char* color) {
    xcb_colormap_t map = screen->default_colormap;
    xcb_alloc_color_reply_t *c;
    unsigned int r, g, b, rgb, pixel;

    rgb = xcb_get_colorpixel(color);
    r = rgb >> 16; g = rgb >> 8 & 0xFF; b = rgb & 0xFF;
    c = xcb_alloc_color_reply(dis, xcb_alloc_color(dis, map, r * 257, g * 257, b * 257), NULL);
    if (!c)
        die("error: cannot allocate color '%s'\n", c);

    pixel = c->pixel; free(c);
    return pixel;
}

/* set the given client to listen to button events (presses / releases) */
void grabbuttons(client *c) {
    unsigned int modifiers[] = { 0, XCB_MOD_MASK_LOCK, numlockmask, numlockmask|XCB_MOD_MASK_LOCK };
    for (unsigned int b=0; b<LENGTH(buttons); b++)
        for (unsigned int m=0; m<LENGTH(modifiers); m++)
            xcb_grab_button(dis, 1, c->win, XCB_EVENT_MASK_BUTTON_PRESS, XCB_GRAB_MODE_ASYNC, XCB_GRAB_MODE_ASYNC,
                    screen->root, XCB_NONE, buttons[b].button, buttons[b].mask|modifiers[m]);
}

/* the wm should listen to key presses */
void grabkeys(void) {
    xcb_keycode_t *keycode;
    unsigned int modifiers[] = { 0, XCB_MOD_MASK_LOCK, numlockmask, numlockmask|XCB_MOD_MASK_LOCK };
    xcb_ungrab_key(dis, XCB_GRAB_ANY, screen->root, XCB_MOD_MASK_ANY);
    for (unsigned int i=0; i<LENGTH(keys); i++) {
        keycode = xcb_get_keycodes(keys[i].keysym);
        for (unsigned int k=0; keycode[k] != XCB_NO_SYMBOL; k++)
            for (unsigned int m=0; m<LENGTH(modifiers); m++)
                xcb_grab_key(dis, 1, screen->root, keys[i].mod | modifiers[m], keycode[k], XCB_GRAB_MODE_ASYNC, XCB_GRAB_MODE_ASYNC);
    }
}

/* arrange windows in a grid */
void grid(int hh, int cy) {
    int n = 0, cols = 0;
    for (client *c = CM->head; c; c=c->next) if (!c->istransient && !c->isfullscrn && !c->isfloating) ++n;
    for (cols=0; cols <= n/2; cols++) if (cols*cols >= n) break; /* emulate square root */
    if (n == 5) cols = 2;

    int rows = n/cols, cw = (cols ? CM->ww/cols : CM->ww), cn = 0, rn = 0, i = 0;
    for (client *c=CM->head; c; c=c->next, i++) {
        if (c->isfullscrn || c->istransient || c->isfloating) { i--; continue; }
        if (i/rows + 1 > cols - n%cols) rows = n/cols + 1;
        xcb_move_resize(dis, c->win, CM->wx + cn*cw, CM->wy + cy + rn*hh/rows, cw - BORDER_WIDTH, hh/rows - BORDER_WIDTH);
        if (++rn >= rows) { rn = 0; cn++; }
    }
}

/* on the press of a key check to see if there's a binded function to call */
void keypress(xcb_generic_event_t *e) {
    xcb_key_press_event_t *ev       = (xcb_key_press_event_t *)e;
    xcb_keysym_t           keysym   = xcb_get_keysym(ev->detail);
    DEBUGP("xcb: keypress: code: %d mod: %d\n", ev->detail, ev->state);
    for (unsigned int i=0; i<LENGTH(keys); i++)
        if (keysym == keys[i].keysym && CLEANMASK(keys[i].mod) == CLEANMASK(ev->state) && keys[i].func)
                keys[i].func(&keys[i].arg);
}

/* explicitly kill a client - close the highlighted window
 * send a delete message and remove the client
 */
void killclient() {
    if (!CM->current) return;
    deletewindow(CM->current->win);
    removeclient(CM->current);
}

/* focus the previously focused monitor */
void last_monitor() {
    change_monitor(&(Arg){.i = previous_monitor});
}

/* focus the previously focused desktop */
void last_desktop() {
    change_desktop(&(Arg){.i = CM->previous_desktop});
}

/* a map request is received when a window wants to display itself
 * if the window has override_redirect flag set then it should not be handled
 * by the wm. if the window already has a client then there is nothing to do.
 *
 * get the window class and name instance and try to match against an app rule.
 * create a client for the window, that client will always be current.
 * check for transient state, and fullscreen state and the appropriate values.
 * if the desktop in which the window was spawned is the current desktop then
 * display the window, else, if set, focus the new desktop.
 */
void maprequest(xcb_generic_event_t *e) {
    xcb_map_request_event_t            *ev = (xcb_map_request_event_t*)e;
    xcb_window_t                       windows[] = { ev->window }, transient = 0;
    xcb_get_window_attributes_reply_t  *attr[1];
    xcb_icccm_get_wm_class_reply_t     ch;
    xcb_get_geometry_reply_t           *geometry;
    xcb_get_property_reply_t           *prop_reply;

    DEBUG("xcb: map request");
    xcb_get_attributes(windows, attr, 1);
    if (attr[0]->override_redirect) return;
    if (wintoclient(ev->window))    return;
    DEBUG("xcb: manage");

    bool follow = false, floating = false;
    int cd = CM->current_desktop, newdsk = CM->current_desktop;
    if (xcb_icccm_get_wm_class_reply(dis, xcb_icccm_get_wm_class(dis, ev->window), &ch, NULL)) { /* TODO: error handling */
        DEBUGP("class: %s instance: %s\n", ch.class_name, ch.instance_name);
        for (unsigned int i=0; i<LENGTH(rules); i++)
            if (!strcmp(ch.class_name, rules[i].class) || !strcmp(ch.instance_name, rules[i].class)) {
                follow = rules[i].follow;
                newdsk = rules[i].desktop;
                floating = rules[i].floating;
                break;
            }
        xcb_icccm_get_wm_class_reply_wipe(&ch);
    }

    /* might be useful in future */
    geometry = xcb_get_geometry_reply(dis, xcb_get_geometry(dis, ev->window), NULL); /* TODO: error handling */
    if (geometry) {
        DEBUGP("geom: %ux%u+%d+%d\n", geometry->width, geometry->height,
                                      geometry->x,     geometry->y);
        free(geometry);
    }

    select_desktop(newdsk);
    CM->prevfocus = CM->current;
    CM->current   = addwindow(ev->window);

    xcb_icccm_get_wm_transient_for_reply(dis, xcb_icccm_get_wm_transient_for_unchecked(dis, ev->window), &transient, NULL); /* TODO: error handling */
    CM->current->istransient = transient?true:false;
    CM->current->isfloating  = floating || CM->current->istransient;

    prop_reply  = xcb_get_property_reply(dis, xcb_get_property_unchecked(dis, 0, ev->window, netatoms[NET_WM_STATE], XCB_ATOM_ATOM, 0, 1), NULL); /* TODO: error handling */
    if (prop_reply) {
        if (prop_reply->format == 32) {
            xcb_atom_t *v = xcb_get_property_value(prop_reply);
            for (unsigned int i=0; i<prop_reply->value_len; i++)
                DEBUGP("%d : %d\n", i, v[0]);
            setfullscreen(CM->current, (v[0] == netatoms[NET_FULLSCREEN]));
        }
        free(prop_reply);
    }

    /** information for stdout **/
    DEBUGP("transient: %d\n", CM->current->istransient);
    DEBUGP("floating:  %d\n", CM->current->isfloating);

    select_desktop(cd);
    if (cd == newdsk) {
        tile();
        xcb_map_window(dis, ev->window);
        update_current(CM->current);
        grabbuttons(CM->current);
    } else if (follow) change_desktop(&(Arg){.i = newdsk});
    desktopinfo();
}

/* grab the pointer and get it's current position
 * all pointer movement events will be reported until it's ungrabbed
 * until the mouse button has not been released,
 * grab the interesting events - button press/release and pointer motion
 * and on on pointer movement resize or move the window under the curson.
 * if the received event is a map request or a configure request call the
 * appropriate handler, and stop listening for other events.
 * Ungrab the poitner and event handling is passed back to run() function.
 * Once a window has been moved or resized, it's marked as floating.
 */
void mousemotion(const Arg *arg) {
    if (!CM->current) return;
    xcb_get_geometry_reply_t  *geometry;
    xcb_query_pointer_reply_t *pointer;
    xcb_grab_pointer_reply_t  *grab_reply;
    int mx, my, winx, winy, winw, winh, xw, yh;

    grab_reply = xcb_grab_pointer_reply(dis, xcb_grab_pointer(dis, 0, screen->root, BUTTONMASK|XCB_EVENT_MASK_BUTTON_MOTION|XCB_EVENT_MASK_POINTER_MOTION,
            XCB_GRAB_MODE_ASYNC, XCB_GRAB_MODE_ASYNC, XCB_NONE, XCB_NONE, XCB_CURRENT_TIME), NULL);
    if (!grab_reply || grab_reply->status != XCB_GRAB_STATUS_SUCCESS) return;
    pointer = xcb_query_pointer_reply(dis, xcb_query_pointer(dis, screen->root), 0); if (!pointer) return;
    mx = pointer->root_x; my = pointer->root_y;

    geometry = xcb_get_geometry_reply(dis, xcb_get_geometry(dis, CM->current->win), NULL); /* TODO: error handling */
    if (geometry) {
        winx = geometry->x;     winy = geometry->y;
        winw = geometry->width; winh = geometry->height;
        free(geometry);
    } else return;

<<<<<<< HEAD
=======
    pointer = xcb_query_pointer_reply(dis, xcb_query_pointer(dis, screen->root), 0);
    if (!pointer) return;
    mx = pointer->root_x; my = pointer->root_y;

    grab_reply = xcb_grab_pointer_reply(dis, xcb_grab_pointer(dis, 0, screen->root, BUTTONMASK|XCB_EVENT_MASK_BUTTON_MOTION|XCB_EVENT_MASK_POINTER_MOTION,
            XCB_GRAB_MODE_ASYNC, XCB_GRAB_MODE_ASYNC, XCB_NONE, XCB_NONE, XCB_CURRENT_TIME), NULL);
    if (!grab_reply || grab_reply->status != XCB_GRAB_STATUS_SUCCESS) return;

>>>>>>> aa8789cf
    xcb_generic_event_t *e = NULL;
    xcb_motion_notify_event_t *ev = NULL;
    int area_monitor; bool ungrab = false;
    do {
        if (e) free(e); xcb_flush(dis);
        while(!(e = xcb_wait_for_event(dis))) xcb_flush(dis);
        switch (e->response_type & ~0x80) {
            case XCB_CONFIGURE_REQUEST:
            case XCB_MAP_REQUEST:
                events[e->response_type & ~0x80](e);
                break;
            case XCB_MOTION_NOTIFY:
                ev = (xcb_motion_notify_event_t*)e;
                xw = (arg->i == MOVE ? winx : winw) + ev->root_x - mx;
                yh = (arg->i == MOVE ? winy : winh) + ev->root_y - my;
<<<<<<< HEAD
                if (arg->i == RESIZE) xcb_resize(dis, CM->current->win, xw>MINWSZ?xw:MINWSZ, yh>MINWSZ?yh:MINWSZ);
                else if (arg->i == MOVE) {
                    xcb_move(dis, CM->current->win, xw, yh);
                    if ((area_monitor = areatomonitor(xw, yh)) != current_monitor) {
                        client_to_monitor(&(Arg){.i = area_monitor});
                        change_monitor(&(Arg){.i = area_monitor});
                    }
                }
=======
                if (arg->i == RESIZE) xcb_resize(dis, current->win, xw>MINWSZ?xw:winw, yh>MINWSZ?yh:winh);
                else if (arg->i == MOVE) xcb_move(dis, current->win, xw, yh);
>>>>>>> aa8789cf
                xcb_flush(dis);
                break;
            case XCB_KEY_PRESS:
            case XCB_KEY_RELEASE:
            case XCB_BUTTON_PRESS:
            case XCB_BUTTON_RELEASE:
                ungrab = true;
        }
        CM->current->isfloating = true;
    } while(!ungrab && CM->current);
    DEBUG("xcb: ungrab");
    xcb_ungrab_pointer(dis, XCB_CURRENT_TIME);
    update_current(CM->current);
    tile();
}

/* each window should cover all the available screen space */
void monocle(int hh, int cy) {
    for (client *c=CM->head; c; c=c->next) if (!c->isfullscrn && !c->isfloating && !c->istransient)
        xcb_move_resize(dis, c->win, CM->wx, CM->wy + cy, CM->ww + BORDER_WIDTH, hh + BORDER_WIDTH);
}

/* move the current client, to current->next
 * and current->next to current client's position
 */
void move_down() {
    if (!CM->current || !CM->head->next) return;

    /* p is previous, n is next, if current is head n is last, c is current */
    client *p = NULL, *n = (CM->current->next) ? CM->current->next : CM->head;
    for (p=CM->head; p && p->next != CM->current; p=p->next);
    /* if there's a previous client then p->next should be what's after c
     * ..->[p]->[c]->[n]->..  ==>  ..->[p]->[n]->[c]->..
     */
    if (p) p->next = CM->current->next;
    /* else if no p client, then c is head, swapping with n should update head
     * [c]->[n]->..  ==>  [n]->[c]->..
     *  ^head              ^head
     */
    else CM->head = n;
    /* if c is the last client, c will be the current head
     * [n]->..->[p]->[c]->NULL  ==>  [c]->[n]->..->[p]->NULL
     *  ^head                         ^head
     * else c will take the place of n, so c-next will be n->next
     * ..->[p]->[c]->[n]->..  ==>  ..->[p]->[n]->[c]->..
     */
    CM->current->next = (CM->current->next) ? n->next : n;
    /* if c was swapped with n then they now point to the same ->next. n->next should be c
     * ..->[p]->[c]->[n]->..  ==>  ..->[p]->[n]->..  ==>  ..->[p]->[n]->[c]->..
     *                                        [c]-^
     */
    if (CM->current->next == n->next) n->next = CM->current;
    /* else c is the last client and n is head,
     * so c will be move to be head, no need to update n->next
     * [n]->..->[p]->[c]->NULL  ==>  [c]->[n]->..->[p]->NULL
     *  ^head                         ^head
     */
    else CM->head = CM->current;

    tile();
    update_current(CM->current);
}

/* move the current client, to the previous from current
 * and the previous from  current to current client's position
 */
void move_up() {
    if (!CM->current || !CM->head->next) return;

    client *pp = NULL, *p;
    /* p is previous from current or last if current is head */
    for (p=CM->head; p->next && p->next != CM->current; p=p->next);
    /* pp is previous from p, or null if current is head and thus p is last */
    if (p->next) for (pp=CM->head; pp; pp=pp->next) if (pp->next == p) break;
    /* if p has a previous client then the next client should be current (current is c)
     * ..->[pp]->[p]->[c]->..  ==>  ..->[pp]->[c]->[p]->..
     */
    if (pp) pp->next = CM->current;
    /* if p doesn't have a previous client, then p might be head, so head must change to c
     * [p]->[c]->..  ==>  [c]->[p]->..
     *  ^head              ^head
     * if p is not head, then c is head (and p is last), so the new head is next of c
     * [c]->[n]->..->[p]->NULL  ==>  [n]->..->[p]->[c]->NULL
     *  ^head         ^last           ^head         ^last
     */
    else CM->head = (CM->current == CM->head) ? CM->current->next : CM->current;
    /* next of p should be next of c
     * ..->[pp]->[p]->[c]->[n]->..  ==>  ..->[pp]->[c]->[p]->[n]->..
     * except if c was head (now c->next is head), so next of p should be c
     * [c]->[n]->..->[p]->NULL  ==>  [n]->..->[p]->[c]->NULL
     *  ^head         ^last           ^head         ^last
     */
    p->next = (CM->current->next == CM->head) ? CM->current : CM->current->next;
    /* next of c should be p
     * ..->[pp]->[p]->[c]->[n]->..  ==>  ..->[pp]->[c]->[p]->[n]->..
     * except if c was head (now c->next is head), so c is must be last
     * [c]->[n]->..->[p]->NULL  ==>  [n]->..->[p]->[c]->NULL
     *  ^head         ^last           ^head         ^last
     */
    CM->current->next = (CM->current->next == CM->head) ? NULL : p;

    tile();
    update_current(CM->current);
}

/* cyclic focus the next window
 * if the window is the last on stack, focus head
 */
void next_win() {
    if (!CM->current || !CM->head->next) return;
    update_current((CM->prevfocus = CM->current)->next ? CM->current->next : CM->head);
    if (CM->mode == MONOCLE) xcb_map_window(dis, CM->current->win);
}

/* cyclic focus the previous window
 * if the window is the head, focus the last stack window
 */
void prev_win() {
    if (!CM->current || !CM->head->next) return;
    if (CM->head == (CM->prevfocus = CM->current)) while (CM->current->next) CM->current=CM->current->next;
    else for (client *t=CM->head; t; t=t->next) if (t->next == CM->current) { CM->current = t; break; }
    if (CM->mode == MONOCLE) xcb_map_window(dis, CM->current->win);
    update_current(CM->current);
}

/* property notify is called when one of the window's properties
 * is changed, such as an urgent hint is received
 */
void propertynotify(xcb_generic_event_t *e) {
    xcb_property_notify_event_t *ev = (xcb_property_notify_event_t*)e;
    xcb_icccm_wm_hints_t wmh;
    client *c;

    DEBUG("xcb: property notify");
    c = wintoclient(ev->window);
    if (!c || ev->atom != XCB_ICCCM_WM_ALL_HINTS) return;
    DEBUG("xcb: got hint!");
    if (xcb_icccm_get_wm_hints_reply(dis, xcb_icccm_get_wm_hints(dis, ev->window), &wmh, NULL)) /* TODO: error handling */
        c->isurgent = (wmh.flags & XCB_ICCCM_WM_HINT_X_URGENCY);
    desktopinfo();
}

/* to quit just stop receiving events
 * run() is stopped and control is back to main()
 */
void quit(const Arg *arg) {
    retval = arg->i;
    running = false;
}

/* remove the specified client
 * the previous client must point to the next client of the given
 * the removing client can be on any desktop, so we must return
 * back the current focused desktop
 *
 * keep in mind that the current set and the current update may
 * differ. current pointer changes in every select_desktop()
 * invocation.
 */
void removeclient(client *c) {
    DEBUG("xcb: removeclient");
    client **p = NULL;
    int OLDM = current_monitor;
    select_monitor(c->monitor);
    DEBUGP("remove monitor: %d\n", c->monitor);
    int nd = 0, cd = CM->current_desktop;
    for (bool found = false; nd<DESKTOPS && !found; nd++)
        for (select_desktop(nd), p = &CM->head; *p && !(found = *p == c); p = &(*p)->next);
    *p = c->next;
    CM->current = (CM->prevfocus && CM->prevfocus != c) ? CM->prevfocus : (*p) ? (CM->prevfocus = *p) : (CM->prevfocus = CM->head);
    select_desktop(cd);
    tile();
    if (CM->mode == MONOCLE && cd == --nd && CM->current) xcb_map_window(dis, CM->current->win);
    update_current(CM->current);
    free(c);
    select_monitor(OLDM);
    update_current(CM->current);
}

/* resize the master window - check for boundary size limits
 * the size of a window can't be less than MINWSZ
 */
void resize_master(const Arg *arg) {
    int msz = CM->master_size + arg->i;
    if ((CM->mode == BSTACK ? CM->wh : CM->ww) - msz <= MINWSZ || msz <= MINWSZ) return;
    CM->master_size = msz;
    tile();
}

/* resize the first stack window - no boundary checks */
void resize_stack(const Arg *arg) {
    CM->growth += arg->i;
    tile();
}

void rotate_monitor(const Arg *arg) {
    change_monitor(&(Arg){.i = (current_monitor + MONITORS + arg->i) % MONITORS});
}

/* jump and focus the 'current + n' desktop */
void rotate_desktop(const Arg *arg) {
    change_desktop(&(Arg){.i = (CM->current_desktop + DESKTOPS + arg->i) % DESKTOPS});
}

/* main event loop - on receival of an event call the appropriate event handler */
void run(void) {
    xcb_generic_event_t *ev;
    while(running) {
        xcb_flush(dis);
        if (xcb_connection_has_error(dis)) die("error: X11 connection got interrupted\n");
        if ((ev = xcb_wait_for_event(dis))) {
            if (events[ev->response_type & ~0x80]) events[ev->response_type & ~0x80](ev);
            else { DEBUGP("xcb: unimplented event: %d\n", ev->response_type & ~0x80); }
            free(ev);
        }
    }
}

void select_monitor(int i) {
   if (i >= MONITORS) return;
   CM = &monitors[i];
   current_monitor = i;
}

/* save specified desktop's properties */
void save_desktop(int i) {
    if (i >= DESKTOPS) return;
    CM->desktops[i].master_size = CM->master_size;
    CM->desktops[i].mode = CM->mode;
    CM->desktops[i].growth = CM->growth;
    CM->desktops[i].head = CM->head;
    CM->desktops[i].current = CM->current;
    CM->desktops[i].showpanel = CM->showpanel;
    CM->desktops[i].prevfocus = CM->prevfocus;
}

/* set the specified desktop's properties */
void select_desktop(int i) {
    if (i >= DESKTOPS) return;
    save_desktop(CM->current_desktop);
    CM->master_size = CM->desktops[i].master_size;
    CM->mode = CM->desktops[i].mode;
    CM->growth = CM->desktops[i].growth;
    CM->head = CM->desktops[i].head;
    CM->current = CM->desktops[i].current;
    CM->showpanel = CM->desktops[i].showpanel;
    CM->prevfocus = CM->desktops[i].prevfocus;
    CM->current_desktop = i;
}

/* set or unset fullscreen state of client */
void setfullscreen(client *c, bool fullscrn) {
    DEBUGP("xcb: set fullscreen: %d\n", fullscrn);
    long data[] = { fullscrn ? netatoms[NET_FULLSCREEN] : XCB_NONE };
    if (fullscrn != c->isfullscrn) xcb_change_property(dis, XCB_PROP_MODE_REPLACE, c->win, netatoms[NET_WM_STATE], XCB_ATOM_ATOM, 32, fullscrn, data);
<<<<<<< HEAD
    if (c->isfullscrn) xcb_move_resize(dis, c->win, CM->wx, CM->wy, CM->ww + BORDER_WIDTH, CM->wh + BORDER_WIDTH + PANEL_HEIGHT);
=======
    if ((c->isfullscrn = fullscrn)) xcb_move_resize(dis, c->win, 0, 0, ww+BORDER_WIDTH, wh+BORDER_WIDTH+PANEL_HEIGHT);
>>>>>>> aa8789cf
}

/* get numlock modifier using xcb */
int setup_keyboard(void)
{
    xcb_get_modifier_mapping_reply_t *reply;
    xcb_keycode_t                    *modmap;
    xcb_keycode_t                    *numlock;

    reply   = xcb_get_modifier_mapping_reply(dis, xcb_get_modifier_mapping_unchecked(dis), NULL); /* TODO: error checking */
    if (!reply) return -1;

    modmap = xcb_get_modifier_mapping_keycodes(reply);
    if (!modmap) return -1;

    numlock = xcb_get_keycodes(XK_Num_Lock);
    for (unsigned int i=0; i<8; i++)
       for (unsigned int j=0; j<reply->keycodes_per_modifier; j++) {
           xcb_keycode_t keycode = modmap[i * reply->keycodes_per_modifier + j];
           if (keycode == XCB_NO_SYMBOL) continue;
           for (unsigned int n=0; numlock[n] != XCB_NO_SYMBOL; n++)
               if (numlock[n] == keycode) {
                   DEBUGP("xcb: found num-lock %d\n", 1 << i);
                   numlockmask = 1 << i;
                   break;
               }
       }

    return 0;
}

static void setup_monitor(int i, int x, int y, int w, int h)
{
    select_monitor(i);
    if (!(CM->desktops = calloc(DESKTOPS, sizeof(desktop)))) die("error: could not allocate memory for desktops @ monitor %d\n", i);
    CM->ww = w; CM->wh = h; CM->wx = x; CM->wy = y;
    CM->showpanel = SHOW_PANEL; CM->mode = DEFAULT_MODE;
    CM->master_size = ((CM->mode == BSTACK) ? CM->wh : CM->ww) * MASTER_SIZE;

    for (int d=0; d<DESKTOPS; d++) save_desktop(d);
    change_desktop(&(Arg){.i = DEFAULT_DESKTOP});

    DEBUGP("%d: %dx%d+%d,%d\n", i, CM->ww, CM->wh, CM->wx, CM->wy);
}

/* set initial values
 * root window - screen height/width - atoms - xerror handler
 * set masks for reporting events handled by the wm
 * and propagate the suported net atoms
 */
int setup(int default_screen) {
    sigchld();
    screen = xcb_screen_of_display(dis, default_screen);
    if (!screen) die("error: cannot aquire screen\n");

    /* check if another wm is running */
    if (xcb_checkotherwm()) die("error: other wm is running\n");

#if XINERAMA
    xcb_xinerama_query_screens_reply_t *xinerama_reply;
    xcb_xinerama_screen_info_iterator_t xinerama_iter;
    if (!(xinerama_reply = xcb_xinerama_query_screens_reply(dis, xcb_xinerama_query_screens(dis), NULL))) /* TODO: check error */
        die("error: xinerama failed to query screens\n");
    xinerama_iter = xcb_xinerama_query_screens_screen_info_iterator(xinerama_reply);
    MONITORS = xinerama_iter.rem?xinerama_iter.rem:MONITORS;
    free(xinerama_reply);
#endif /* XINERAMA */

    /* alloc monitors */
    DEBUGP("MONITORS: %d\n", MONITORS);
    if (!(monitors = calloc(MONITORS, sizeof(monitor)))) die("error: could not allocate memory for monitors");

#if XINERAMA
    if (xinerama_iter.rem) {
        for (int i=0; xinerama_iter.rem; xcb_xinerama_screen_info_next(&xinerama_iter)) {
            setup_monitor(i++, xinerama_iter.data->x_org, xinerama_iter.data->y_org,
                          xinerama_iter.data->width - BORDER_WIDTH,
                          xinerama_iter.data->height - (SHOW_PANEL ? PANEL_HEIGHT : 0) - BORDER_WIDTH);
        }
    } else
#endif /* XINERAMA */
    {
        setup_monitor(0, 0, 0,
                screen->width_in_pixels - BORDER_WIDTH,
                screen->height_in_pixels - (SHOW_PANEL ? PANEL_HEIGHT : 0) - BORDER_WIDTH);
    }

    win_focus   = getcolor(FOCUS);
    win_unfocus = getcolor(UNFOCUS);

    /* setup keyboard */
    if (setup_keyboard() == -1)
        die("error: failed to setup keyboard\n");

    /* set up atoms for dialog/notification windows */
    xcb_get_atoms(WM_ATOM_NAME, wmatoms, WM_COUNT);
    xcb_get_atoms(NET_ATOM_NAME, netatoms, NET_COUNT);

    /* check if another wm is running */
    if (xcb_checkotherwm())
        die("error: other wm is running\n");

    xcb_change_property(dis, XCB_PROP_MODE_REPLACE, screen->root, netatoms[NET_SUPPORTED], XCB_ATOM_ATOM, 32, NET_COUNT, netatoms);
    grabkeys();

    /* set events */
    for (unsigned int i=0; i<XCB_NO_OPERATION; i++) events[i] = NULL;
    events[XCB_BUTTON_PRESS]        = buttonpress;
    events[XCB_CLIENT_MESSAGE]      = clientmessage;
    events[XCB_CONFIGURE_REQUEST]   = configurerequest;
    events[XCB_DESTROY_NOTIFY]      = destroynotify;
    events[XCB_ENTER_NOTIFY]        = enternotify;
    events[XCB_KEY_PRESS]           = keypress;
    events[XCB_MAP_REQUEST]         = maprequest;
    events[XCB_PROPERTY_NOTIFY]     = propertynotify;
    events[XCB_UNMAP_NOTIFY]        = unmapnotify;
    events[XCB_MOTION_NOTIFY]       = motionnotify;

    change_monitor(&(Arg){.i = DEFAULT_MONITOR});
    change_desktop(&(Arg){.i = DEFAULT_DESKTOP});
    return 0;
}

void sigchld() {
    if (signal(SIGCHLD, sigchld) == SIG_ERR)
        die("error: can't install SIGCHLD handler\n");
    while(0 < waitpid(-1, NULL, WNOHANG));
}

/* execute a command */
void spawn(const Arg *arg) {
    if (fork() == 0) {
        if (dis) close(screen->root);
        setsid();
        execvp((char*)arg->com[0], (char**)arg->com);
        fprintf(stderr, "error: execvp %s", (char *)arg->com[0]);
        perror(" failed"); /* also prints the err msg */
        exit(EXIT_SUCCESS);
    }
}

/* arrange windows in normal or bottom stack tile */
void stack(int hh, int cy) {
    client *c;
    int n = 0, d = 0, z = (CM->mode == BSTACK ? CM->ww : hh), cx = 0, cw = 0, ch = 0;

    /* count stack windows - start from head->next */
    for (n=0, c=CM->head->next; c; c=c->next) if (!c->isfullscrn && !c->isfloating && !c->istransient) ++n;

    /* grab the first non-floating, non-fullscreen window and place it on master
     * if it's a stack window, remove it from the stack count (--n)
     */
    for (c=CM->head; c && (c->isfullscrn || c->isfloating || c->istransient); c=c->next, --n);

    /* if there is only one window, it should cover the available screen space
     * if there is only one stack window (n == 1) then we don't care about growth
     * if more than one stack windows (n > 1) on screen then adjustments may be needed
     *   - d is the num of pixels than remain on the bottom of the screen plus the growth
     *   - z is the clients' height/width
     *
     *      ----------  -.    --------------------.
     *      |   |----| --|--> growth               `}--> first client will get (z+d) height/width
     *      |   |    |   |                          |
     *      |   |----|   }--> screen height - hh  --'
     *      |   |    | }-|--> client height - z       :: 2 stack clients on tile mode ..looks like a spaceship
     *      ----------  -'                            :: piece of aart by c00kiemon5ter o.O om nom nom nom nom
     *
     *     what we do is, remove the growth from the screen height  : (z - growth)
     *     and then divide that space with the windows on the stack : (z - growth)/n
     *     so all windows have equal height/width (z)
     *     growth is left out and will later be added to the first's client height/width
     *     before that, there will be cases when the num of windows is not perfectly
     *     divided with then available screen height/width (ie 100px scr. height, and 3 windows)
     *     so we get that remaining space and merge growth to it (d): (z - growth) % n + growth
     *     finally we know each client's height, and how many pixels should be added to
     *     the first stack window so that it satisfies growth, and doesn't create gaps
     *     on the bottom of the screen.
     */
    if (c && n < 1) {
        xcb_move_resize(dis, c->win, CM->wx + cx, CM->wy + cy, CM->ww - BORDER_WIDTH, hh - BORDER_WIDTH);
        return;
    } else if (c && n > 1) { d = (z - CM->growth) % n + CM->growth; z = (z - CM->growth) / n; }

    /* tile the first non-floating, non-fullscreen window to cover the master area */
    if (c) (CM->mode == BSTACK) ? xcb_move_resize(dis, c->win, CM->wx + cx, CM->wy + cy, CM->ww - BORDER_WIDTH, CM->master_size - BORDER_WIDTH)
                            : xcb_move_resize(dis, c->win, CM->wx + cx, CM->wy + cy, CM->master_size - BORDER_WIDTH, hh - BORDER_WIDTH);

    /* tile the next non-floating, non-fullscreen stack window with growth/d */
    if (c) for (c=c->next; c && (c->isfullscrn || c->isfloating || c->istransient); c=c->next);
    if (c) (CM->mode == BSTACK) ? xcb_move_resize(dis, c->win, CM->wx + cx, CM->wy + (cy += CM->master_size),
                            (cw = z - BORDER_WIDTH) + d, (ch = hh - CM->master_size - BORDER_WIDTH))
                            : xcb_move_resize(dis, c->win, CM->wx + (cx += CM->master_size), CM->wy + cy,
                            (cw = CM->ww - CM->master_size - BORDER_WIDTH), (ch = z - BORDER_WIDTH) + d);

    /* tile the rest of the non-floating, non-fullscreen stack windows */
    if (c) for (CM->mode==BSTACK?(cx+=z+d):(cy+=z+d), c=c->next; c; c=c->next)
        if (!c->isfullscrn && !c->isfloating && !c->istransient) {
            xcb_move_resize(dis, c->win, CM->wx + cx, CM->wy + cy, cw, ch);
            (CM->mode == BSTACK) ? (cx+=z) : (cy+=z);
        }
}

/* swap master window with current or
 * if current is head swap with next
 * if current is not head, then head
 * is behind us, so move_up until we
 * are the head
 */
void swap_master() {
    if (!CM->current || !CM->head->next || CM->mode == MONOCLE) return;
    if (CM->current == CM->head) move_down();
    else while (CM->current != CM->head) move_up();
    update_current(CM->head);
    tile();
}

/* switch the tiling mode and reset all floating windows */
void switch_mode(const Arg *arg) {
    if (CM->mode == arg->i) for (client *c=CM->head; c; c=c->next) c->isfloating = False;
    if (CM->mode == MONOCLE) for (client *c=CM->head; c; c=c->next) xcb_map_window(dis, c->win);
    CM->mode = arg->i;
    CM->master_size = (CM->mode == BSTACK ? CM->wh : CM->ww) * MASTER_SIZE;
    tile();
    update_current(CM->current);
    desktopinfo();
}

/* tile all windows of current desktop - call the handler tiling function */
void tile(void) {
<<<<<<< HEAD
    if (!CM->head) return; /* nothing to arange */
    layout[CM->head->next?CM->mode:MONOCLE](CM->wh + (CM->showpanel ? 0 : PANEL_HEIGHT), (TOP_PANEL && CM->showpanel ? PANEL_HEIGHT : 0));
=======
    if (!head) return; /* nothing to arange */
    layout[head->next ? mode : MONOCLE](wh + (showpanel ? 0 : PANEL_HEIGHT),
                                (TOP_PANEL && showpanel ? PANEL_HEIGHT : 0));
>>>>>>> aa8789cf
}

/* toggle visibility state of the panel */
void togglepanel() {
    CM->showpanel = !CM->showpanel;
    tile();
}

/* windows that request to unmap should lose their
 * client, so no invisible windows exist on screen
 */
void unmapnotify(xcb_generic_event_t *e) {
    xcb_unmap_notify_event_t *ev = (xcb_unmap_notify_event_t *)e;
    client *c = wintoclient(ev->window);
    if (c && ev->event != screen->root) removeclient(c);
    desktopinfo();
}

/* update client - set highlighted borders and active window
 * if no client is given update current
 * if current is NULL then delete the active window property
 *
 * a window should have borders in any case except if
 *  - the window is not floating or transient
 *  - the window is fullscreen
 *  - the window is the only window on screen
 *  - the mode is MONOCLE and non of the above applies
 */
void update_current(client *c) {
    if (!c) {
        xcb_delete_property(dis, screen->root, netatoms[NET_ACTIVE]);
        return;
    } else CM->current = c;

    for (int m=0; m<MONITORS; m++) {
        for (c=monitors[m].head; c; c=c->next) {
            xcb_border_width(dis, c->win, (!monitors[m].head->next || c->isfullscrn || (monitors[m].mode == MONOCLE && (!c->isfloating && !c->istransient))) ? 0 : BORDER_WIDTH);
            xcb_change_window_attributes(dis, c->win, XCB_CW_BORDER_PIXEL, (CM->current == c ? &win_focus : &win_unfocus));
            if (CLICK_TO_FOCUS) xcb_grab_button(dis, 1, c->win, XCB_EVENT_MASK_BUTTON_PRESS, XCB_GRAB_MODE_ASYNC, XCB_GRAB_MODE_ASYNC,
               screen->root, XCB_NONE, XCB_BUTTON_INDEX_1, XCB_BUTTON_MASK_ANY);
        }
    }

    xcb_change_property(dis, XCB_PROP_MODE_REPLACE, screen->root, netatoms[NET_ACTIVE], XCB_ATOM_WINDOW, 32, 1, &CM->current->win);
    xcb_set_input_focus(dis, XCB_INPUT_FOCUS_POINTER_ROOT, CM->current->win, XCB_CURRENT_TIME);
    xcb_raise_window(dis, CM->current->win);

    if (CLICK_TO_FOCUS) {
        xcb_ungrab_button(dis, XCB_BUTTON_INDEX_1, CM->current->win, XCB_BUTTON_MASK_ANY);
        grabbuttons(CM->current);
    }
}

/* find to which client the given window belongs to */
client* wintoclient(xcb_window_t w) {
    client *c = NULL;
    int d = 0, m = 0, OLDM = current_monitor, cd; bool found = false;
    for (; m<MONITORS && !found; ++m) {
        select_monitor(m); d = 0; cd = CM->current_desktop;
        for (; d<DESKTOPS && !found; ++d)
            for (select_desktop(d), c=monitors[m].head; c && !(found = (w == c->win)); c=c->next);
        select_desktop(cd);
    }
    select_monitor(OLDM);
    return c;
}

int xerrorstart() {
    die("error: another window manager is already running\n");
    return -1;
}

int main(int argc, char *argv[]) {
    int default_screen;
    if (argc == 2 && strcmp("-v", argv[1]) == 0) {
        fprintf(stdout, "%s-%s\n", WMNAME, VERSION);
        return EXIT_SUCCESS;
    } else if (argc != 1) die("usage: %s [-v]\n", WMNAME);
    if (xcb_connection_has_error((dis = xcb_connect(NULL, &default_screen))))
        die("error: cannot open display\n");
    if (setup(default_screen) != -1) {
      desktopinfo(); /* zero out every desktop on (re)start */
      run();
    }
    cleanup();
    xcb_disconnect(dis);
    return retval;
}

/* vim: set ts=4 sw=4 :*/<|MERGE_RESOLUTION|>--- conflicted
+++ resolved
@@ -552,11 +552,7 @@
         xcb_configure_window(dis, ev->window, ev->value_mask, v);
     }
     tile();
-<<<<<<< HEAD
-    update_current(c?c:CM->current);
-=======
-    if (c && c == current) update_current(c);
->>>>>>> aa8789cf
+    if (c && c == CM->current) update_current(c);
 }
 
 /* close the window */
@@ -834,12 +830,6 @@
     xcb_grab_pointer_reply_t  *grab_reply;
     int mx, my, winx, winy, winw, winh, xw, yh;
 
-    grab_reply = xcb_grab_pointer_reply(dis, xcb_grab_pointer(dis, 0, screen->root, BUTTONMASK|XCB_EVENT_MASK_BUTTON_MOTION|XCB_EVENT_MASK_POINTER_MOTION,
-            XCB_GRAB_MODE_ASYNC, XCB_GRAB_MODE_ASYNC, XCB_NONE, XCB_NONE, XCB_CURRENT_TIME), NULL);
-    if (!grab_reply || grab_reply->status != XCB_GRAB_STATUS_SUCCESS) return;
-    pointer = xcb_query_pointer_reply(dis, xcb_query_pointer(dis, screen->root), 0); if (!pointer) return;
-    mx = pointer->root_x; my = pointer->root_y;
-
     geometry = xcb_get_geometry_reply(dis, xcb_get_geometry(dis, CM->current->win), NULL); /* TODO: error handling */
     if (geometry) {
         winx = geometry->x;     winy = geometry->y;
@@ -847,8 +837,6 @@
         free(geometry);
     } else return;
 
-<<<<<<< HEAD
-=======
     pointer = xcb_query_pointer_reply(dis, xcb_query_pointer(dis, screen->root), 0);
     if (!pointer) return;
     mx = pointer->root_x; my = pointer->root_y;
@@ -857,7 +845,6 @@
             XCB_GRAB_MODE_ASYNC, XCB_GRAB_MODE_ASYNC, XCB_NONE, XCB_NONE, XCB_CURRENT_TIME), NULL);
     if (!grab_reply || grab_reply->status != XCB_GRAB_STATUS_SUCCESS) return;
 
->>>>>>> aa8789cf
     xcb_generic_event_t *e = NULL;
     xcb_motion_notify_event_t *ev = NULL;
     int area_monitor; bool ungrab = false;
@@ -873,8 +860,7 @@
                 ev = (xcb_motion_notify_event_t*)e;
                 xw = (arg->i == MOVE ? winx : winw) + ev->root_x - mx;
                 yh = (arg->i == MOVE ? winy : winh) + ev->root_y - my;
-<<<<<<< HEAD
-                if (arg->i == RESIZE) xcb_resize(dis, CM->current->win, xw>MINWSZ?xw:MINWSZ, yh>MINWSZ?yh:MINWSZ);
+                if (arg->i == RESIZE) xcb_resize(dis, CM->current->win, xw>MINWSZ?xw:winw, yh>MINWSZ?yh:winh);
                 else if (arg->i == MOVE) {
                     xcb_move(dis, CM->current->win, xw, yh);
                     if ((area_monitor = areatomonitor(xw, yh)) != current_monitor) {
@@ -882,10 +868,6 @@
                         change_monitor(&(Arg){.i = area_monitor});
                     }
                 }
-=======
-                if (arg->i == RESIZE) xcb_resize(dis, current->win, xw>MINWSZ?xw:winw, yh>MINWSZ?yh:winh);
-                else if (arg->i == MOVE) xcb_move(dis, current->win, xw, yh);
->>>>>>> aa8789cf
                 xcb_flush(dis);
                 break;
             case XCB_KEY_PRESS:
@@ -1141,11 +1123,7 @@
     DEBUGP("xcb: set fullscreen: %d\n", fullscrn);
     long data[] = { fullscrn ? netatoms[NET_FULLSCREEN] : XCB_NONE };
     if (fullscrn != c->isfullscrn) xcb_change_property(dis, XCB_PROP_MODE_REPLACE, c->win, netatoms[NET_WM_STATE], XCB_ATOM_ATOM, 32, fullscrn, data);
-<<<<<<< HEAD
-    if (c->isfullscrn) xcb_move_resize(dis, c->win, CM->wx, CM->wy, CM->ww + BORDER_WIDTH, CM->wh + BORDER_WIDTH + PANEL_HEIGHT);
-=======
-    if ((c->isfullscrn = fullscrn)) xcb_move_resize(dis, c->win, 0, 0, ww+BORDER_WIDTH, wh+BORDER_WIDTH+PANEL_HEIGHT);
->>>>>>> aa8789cf
+    if ((c->isfullscrn = fullscrn)) xcb_move_resize(dis, c->win, CM->wx, CM->wy, CM->ww+BORDER_WIDTH, CM->wh+BORDER_WIDTH+PANEL_HEIGHT);
 }
 
 /* get numlock modifier using xcb */
@@ -1375,14 +1353,9 @@
 
 /* tile all windows of current desktop - call the handler tiling function */
 void tile(void) {
-<<<<<<< HEAD
     if (!CM->head) return; /* nothing to arange */
-    layout[CM->head->next?CM->mode:MONOCLE](CM->wh + (CM->showpanel ? 0 : PANEL_HEIGHT), (TOP_PANEL && CM->showpanel ? PANEL_HEIGHT : 0));
-=======
-    if (!head) return; /* nothing to arange */
-    layout[head->next ? mode : MONOCLE](wh + (showpanel ? 0 : PANEL_HEIGHT),
-                                (TOP_PANEL && showpanel ? PANEL_HEIGHT : 0));
->>>>>>> aa8789cf
+    layout[CM->head->next ? CM->mode : MONOCLE](CM->wh + (CM->showpanel ? 0 : PANEL_HEIGHT),
+                                          (TOP_PANEL && CM->showpanel ? PANEL_HEIGHT : 0));
 }
 
 /* toggle visibility state of the panel */
