--- conflicted
+++ resolved
@@ -956,12 +956,8 @@
 /* cyclic focus the previous window
  * if the window is the head, focus the last stack window */
 void prev_win() {
-<<<<<<< HEAD
+    if (!CM->current || !CM->head->next) return;
     update_current(prev_client(CM->prevfocus = CM->current));
-=======
-    if (!current || !head->next) return;
-    update_current(prev_client(prevfocus = current));
->>>>>>> 186ea934
 }
 
 /* property notify is called when one of the window's properties
